--- conflicted
+++ resolved
@@ -25,10 +25,6 @@
         }
 
         try (DBusConnection conn = DBusConnectionBuilder.forSessionBus().build()) {
-<<<<<<< HEAD
-            logger.debug("get conn");
-=======
->>>>>>> 049abf8b
 
             logger.debug("get remote");
             TwoPartInterface remote = conn.getRemoteObject("org.freedesktop.dbus.test.two_part_server", "/", TwoPartInterface.class);
@@ -54,14 +50,6 @@
             } catch (InterruptedException _ex) {
             }
 
-<<<<<<< HEAD
-            if (conn != null) {
-                conn.disconnect();
-            }
-        } catch (IOException | DBusException _ex) {
-            _ex.printStackTrace();
-            fail("Exception in client");
-=======
             // when a signal is received, a new signal object is created
             // this will take the next available global serial even this message
             // is never transmitted on the bus.
@@ -71,7 +59,6 @@
             assertEquals(signalSerial, twoPartServer.receivedSignalSerial, "Expected signal serial to be the same");
         } catch (DBusException | IOException _ex) {
             fail("Exception in client", _ex);
->>>>>>> 049abf8b
         }
     }
 
@@ -98,17 +85,12 @@
                         Thread.sleep(200L);
                     } catch (InterruptedException _ex) {
                     }
-<<<<<<< HEAD
-                }
-            } catch (IOException | DBusException _ex) {
-=======
                 } while (server.getSignalSerial() == 0);
 
                 // the serial number of the signal we received
                 // the signal was created before and should have the same serial
                 receivedSignalSerial = server.getSignalSerial();
             } catch (DBusException | IOException _ex) {
->>>>>>> 049abf8b
                 logger.error("Exception while running TwoPartServer", _ex);
                 throw new RuntimeException("Exception in server");
             }
