<?xml version="1.0" encoding="UTF-8"?>
<project xmlns="http://maven.apache.org/POM/4.0.0" xmlns:xsi="http://www.w3.org/2001/XMLSchema-instance" xsi:schemaLocation="http://maven.apache.org/POM/4.0.0 http://maven.apache.org/maven-v4_0_0.xsd">

    <modelVersion>4.0.0</modelVersion>
    <packaging>jar</packaging>

    <artifactId>dbus-java-tests</artifactId>

    <name>${project.artifactId}</name>

    <description>
        dbus-java test module.
    </description>

    <parent>
        <groupId>com.github.hypfvieh</groupId>
        <artifactId>dbus-java-parent</artifactId>
<<<<<<< HEAD
        <version>4.3.2-SNAPSHOT</version>
=======
        <version>5.0.0-SNAPSHOT</version>
>>>>>>> 232ebfb9
    </parent>

    <properties>
        <!-- Disable native transport tests by default (will be enabled by profile if JDK 16+ is present) -->
        <jdk16.not.found>true</jdk16.not.found>
        <parentDir>${project.parent.basedir}</parentDir>
    </properties>

    <build>
        <plugins>
            <plugin>
				<!--
					For debugging with maven:
					mvn clean test-compile surefire:test@native-tests -Dtest=TestAll -Dmaven.surefire.debug 
				-->
                <groupId>org.apache.maven.plugins</groupId>
                <artifactId>maven-surefire-plugin</artifactId>
                <executions>
                    <execution>
                        <id>native-tests</id>
                        <phase>test</phase>
                        <goals>
                            <goal>test</goal>
                        </goals>
                        <configuration>
                            <skip>${jdk16.not.found}</skip> <!-- skip if not JDK 16+ -->
                            <skipAfterFailureCount>1</skipAfterFailureCount>
                            <classpathDependencyExcludes>
                                <classpathDependencyExclude>${project.groupId}:dbus-java-transport-tcp</classpathDependencyExclude>
                                <classpathDependencyExclude>${project.groupId}:dbus-java-transport-jnr-unixsocket</classpathDependencyExclude>
                                <classpathDependencyExclude>${project.groupId}:dbus-java-transport-junixsocket</classpathDependencyExclude>
                            </classpathDependencyExcludes>
                        </configuration>
                    </execution>
                    <execution> <!-- no tests without transport -->
                        <id>default-test</id>
                        <configuration>
                            <skip>true</skip>
                        </configuration>
                    </execution>
                    <execution>
                        <id>jnr-tests</id>
                        <phase>test</phase>
                        <goals>
                            <goal>test</goal>
                        </goals>
                        <configuration>
                            <skipAfterFailureCount>1</skipAfterFailureCount>
                            <classpathDependencyExcludes>
                                <classpathDependencyExclude>${project.groupId}:dbus-java-transport-tcp</classpathDependencyExclude>
                                <classpathDependencyExclude>${project.groupId}:dbus-java-transport-native-unixsocket</classpathDependencyExclude>
                                <classpathDependencyExclude>${project.groupId}:dbus-java-transport-junixsocket</classpathDependencyExclude>
                            </classpathDependencyExcludes>
                        </configuration>
                    </execution>
                    <execution>
                        <id>junixsocket-tests</id>
                        <phase>test</phase>
                        <goals>
                            <goal>test</goal>
                        </goals>
                        <configuration>
                            <skipAfterFailureCount>1</skipAfterFailureCount>
                            <classpathDependencyExcludes>
                                <classpathDependencyExclude>${project.groupId}:dbus-java-transport-tcp</classpathDependencyExclude>
                                <classpathDependencyExclude>${project.groupId}:dbus-java-transport-jnr-unixsocket</classpathDependencyExclude>
                                <classpathDependencyExclude>${project.groupId}:dbus-java-transport-native-unixsocket</classpathDependencyExclude>
                            </classpathDependencyExcludes>
                        </configuration>
                    </execution>
                    <execution>
                        <id>tcp-tests</id>
                        <phase>test</phase>
                        <goals>
                            <goal>test</goal>
                        </goals>
                        <configuration>
                            <skipAfterFailureCount>1</skipAfterFailureCount>
                            <classpathDependencyExcludes>
                                <classpathDependencyExclude>${project.groupId}:dbus-java-transport-native-unixsocket</classpathDependencyExclude>
                                <classpathDependencyExclude>${project.groupId}:dbus-java-transport-jnr-unixsocket</classpathDependencyExclude>
                                <classpathDependencyExclude>${project.groupId}:dbus-java-transport-junixsocket</classpathDependencyExclude>
                            </classpathDependencyExcludes>
                        </configuration>
                    </execution>
                </executions>
            </plugin>
        </plugins>
    </build>

    <dependencies>
        <dependency>
            <groupId>com.github.hypfvieh</groupId>
            <artifactId>dbus-java-core</artifactId>
            <version>${project.version}</version>
        </dependency>

        <dependency>
            <groupId>com.github.hypfvieh</groupId>
            <artifactId>dbus-java-transport-tcp</artifactId>
            <version>${project.version}</version>
            <scope>test</scope>
        </dependency>

        <dependency>
            <groupId>com.github.hypfvieh</groupId>
            <artifactId>dbus-java-transport-jnr-unixsocket</artifactId>
            <version>${project.version}</version>
            <scope>test</scope>
        </dependency>

        <dependency>
            <groupId>com.github.hypfvieh</groupId>
            <artifactId>dbus-java-transport-junixsocket</artifactId>
            <version>${project.version}</version>
            <scope>test</scope>
        </dependency>

        <dependency>
            <groupId>ch.qos.logback</groupId>
            <artifactId>logback-core</artifactId>
            <scope>test</scope>
        </dependency>

        <dependency>
            <groupId>ch.qos.logback</groupId>
            <artifactId>logback-classic</artifactId>
            <scope>test</scope>
        </dependency>
    </dependencies>

    <profiles>
        <profile>
            <id>jdk-16-available</id>
            <activation>
                <jdk>[16,)</jdk> <!-- requires JDK 16 or higher -->
            </activation>
            <build>
                <plugins>
                    <plugin>
                        <groupId>org.apache.maven.plugins</groupId>
                        <artifactId>maven-compiler-plugin</artifactId>
                        <executions>
                            <execution>
                                <id>compile</id>
                                <goals>
                                    <goal>compile</goal>
                                </goals>
                                <configuration>
                                    <release>16</release>
                                </configuration>
                            </execution>
                        </executions>
                    </plugin>
                </plugins>
            </build>

            <dependencies>
                <dependency>
                    <groupId>com.github.hypfvieh</groupId>
                    <artifactId>dbus-java-transport-native-unixsocket</artifactId>
                    <version>${project.version}</version>
                    <scope>test</scope>
                </dependency>
            </dependencies>

            <properties>
                <!-- Setting this to false will enable native-transport tests -->
                <jdk16.not.found>false</jdk16.not.found>
            </properties>
        </profile>
    </profiles>
    
</project><|MERGE_RESOLUTION|>--- conflicted
+++ resolved
@@ -15,11 +15,7 @@
     <parent>
         <groupId>com.github.hypfvieh</groupId>
         <artifactId>dbus-java-parent</artifactId>
-<<<<<<< HEAD
-        <version>4.3.2-SNAPSHOT</version>
-=======
         <version>5.0.0-SNAPSHOT</version>
->>>>>>> 232ebfb9
     </parent>
 
     <properties>
