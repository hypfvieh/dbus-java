package org.freedesktop.dbus.connections;

import org.freedesktop.dbus.*;
import org.freedesktop.dbus.annotations.DBusProperties;
import org.freedesktop.dbus.annotations.DBusProperty.Access;
import org.freedesktop.dbus.connections.config.ReceivingServiceConfig;
import org.freedesktop.dbus.connections.config.TransportConfig;
import org.freedesktop.dbus.connections.transports.AbstractTransport;
import org.freedesktop.dbus.connections.transports.TransportBuilder;
import org.freedesktop.dbus.errors.UnknownMethod;
import org.freedesktop.dbus.errors.UnknownObject;
<<<<<<< HEAD
import org.freedesktop.dbus.exceptions.*;
import org.freedesktop.dbus.interfaces.*;
import org.freedesktop.dbus.interfaces.Properties;
import org.freedesktop.dbus.messages.*;
import org.freedesktop.dbus.types.Variant;
=======
import org.freedesktop.dbus.exceptions.DBusException;
import org.freedesktop.dbus.exceptions.DBusExecutionException;
import org.freedesktop.dbus.exceptions.FatalDBusException;
import org.freedesktop.dbus.exceptions.NotConnected;
import org.freedesktop.dbus.interfaces.CallbackHandler;
import org.freedesktop.dbus.interfaces.DBusInterface;
import org.freedesktop.dbus.interfaces.DBusSigHandler;
import org.freedesktop.dbus.messages.*;
import org.freedesktop.dbus.messages.Error;
>>>>>>> 92da3abf
import org.freedesktop.dbus.utils.LoggingHelper;
import org.freedesktop.dbus.utils.NameableThreadFactory;
import org.freedesktop.dbus.utils.PropertyRef;
import org.slf4j.Logger;
import org.slf4j.LoggerFactory;

import java.io.Closeable;
import java.io.EOFException;
import java.io.IOException;
import java.lang.reflect.InvocationTargetException;
import java.lang.reflect.Method;
import java.lang.reflect.Type;
import java.nio.channels.ClosedByInterruptException;
import java.util.*;
import java.util.Map.Entry;
import java.util.concurrent.*;
import java.util.regex.Pattern;

/**
 * Handles a connection to DBus.
 */
public abstract class AbstractConnection implements Closeable {

    public static final boolean      FLOAT_SUPPORT          = null != System.getenv("DBUS_JAVA_FLOATS");
    public static final Pattern      BUSNAME_REGEX          = Pattern.compile("^[-_a-zA-Z][-_a-zA-Z0-9]*(\\.[-_a-zA-Z][-_a-zA-Z0-9]*)*$");
    public static final Pattern      CONNID_REGEX           = Pattern.compile("^:[0-9]*\\.[0-9]*$");
    public static final Pattern      OBJECT_REGEX_PATTERN   = Pattern.compile("^/([-_a-zA-Z0-9]+(/[-_a-zA-Z0-9]+)*)?$");
    public static final Pattern      DOLLAR_PATTERN         = Pattern.compile("[$]");

    public static final int          MAX_ARRAY_LENGTH       = 67108864;
    public static final int          MAX_NAME_LENGTH        = 255;

    private static final Map<Thread, DBusCallInfo> INFOMAP = new ConcurrentHashMap<>();

    private final Logger                                                          logger;

    private final ObjectTree                                                      objectTree;

    private final Map<String, ExportedObject>                                     exportedObjects;
    private final Map<DBusInterface, RemoteObject>                                importedObjects;

    private final PendingCallbackManager                                          callbackManager;

    private final FallbackContainer                                               fallbackContainer;

    private final Queue<Error>                                                    pendingErrorQueue;

    private final Map<DBusMatchRule, Queue<DBusSigHandler<? extends DBusSignal>>> handledSignals;
    private final Map<DBusMatchRule, Queue<DBusSigHandler<DBusSignal>>>           genericHandledSignals;
    private final Map<Long, MethodCall>                                           pendingCalls;

    private final IncomingMessageThread                                           readerThread;
    private final ExecutorService                                                 senderService;
    private final ReceivingService                                                receivingService;
    private final BusAddress                                                      busAddress;

    private final MessageFactory                                                  messageFactory;

    private boolean                                                               weakreferences       = false;
    private volatile boolean                                                      disconnecting        = false;

    private AbstractTransport                                                     transport;

    private Optional<IDisconnectCallback>                                         disconnectCallback   =
            Optional.ofNullable(null);

    protected AbstractConnection(TransportConfig _transportConfig, ReceivingServiceConfig _rsCfg) throws DBusException {
        logger = LoggerFactory.getLogger(getClass());
        exportedObjects = Collections.synchronizedMap(new HashMap<>());
        importedObjects = new ConcurrentHashMap<>();

        exportedObjects.put(null, new ExportedObject(new GlobalHandler(this), weakreferences));

        handledSignals = new ConcurrentHashMap<>();
        genericHandledSignals = new ConcurrentHashMap<>();

        pendingCalls = Collections.synchronizedMap(new LinkedHashMap<>());
        callbackManager = new PendingCallbackManager();

        pendingErrorQueue = new ConcurrentLinkedQueue<>();

        TransportBuilder transportBuilder = TransportBuilder.create(_transportConfig);
        busAddress = transportBuilder.getAddress();

        String senderThreadName = "DBus Sender Thread-";
        String rcvSvcName = "";
        if (logger.isDebugEnabled()) {
            senderThreadName = "DBus Sender Thread: " + busAddress.isListeningSocket() + ", ";
            rcvSvcName = "RcvSvc: " + busAddress.isListeningSocket() + " ";
        }

        receivingService = new ReceivingService(rcvSvcName, _rsCfg);
        senderService =
            Executors.newFixedThreadPool(1, new NameableThreadFactory(senderThreadName, true));

        objectTree = new ObjectTree();
        fallbackContainer = new FallbackContainer();

        readerThread = new IncomingMessageThread(this, busAddress);

        try {
            transport = transportBuilder.build();
            messageFactory = Optional.ofNullable(transport)
                .map(AbstractTransport::getMessageFactory)
                .orElseThrow();
        } catch (IOException | DBusException _ex) {
            logger.debug("Error creating transport", _ex);
            if (_ex instanceof IOException ioe) {
                internalDisconnect(ioe);
            }
            throw new DBusException("Failed to connect to bus: " + _ex.getMessage(), _ex);
        }
    }

    /**
     * Retrieves an remote object using source and path.
     * Will try to find suitable exported DBusInterface automatically.
     *
     * @param _source source
     * @param _path path
     *
     * @return {@link DBusInterface} compatible object
     */
    public abstract DBusInterface getExportedObject(String _source, String _path) throws DBusException;

    /**
     * Retrieves an remote object using source and path.
     * Will use the given type as object class.
     *
     * @param _source source
     * @param _path path
     * @param _type class of remote object
     *
     * @return {@link DBusInterface} compatible object
     */
    public abstract <T extends DBusInterface> T getExportedObject(String _source, String _path, Class<T> _type) throws DBusException;

    /**
     * Remove a match rule with the given {@link DBusSigHandler}.
     * The rule will only be removed from DBus if no other additional handlers are registered to the same rule.
     *
     * @param _rule rule to remove
     * @param _handler handler to remove
     *
     * @param <T> signal type
     *
     * @throws DBusException on error
     */
    protected abstract <T extends DBusSignal> void removeSigHandler(DBusMatchRule _rule, DBusSigHandler<T> _handler) throws DBusException;

    /**
     * Add a signal handler with the given {@link DBusMatchRule} to DBus.
     * The rule will be added to DBus if it was not added before.
     * If the rule was already added, the signal handler is added to the internal map receiving
     * the same signal as the first (and additional) handlers for this rule.
     *
     * @param _rule rule to add
     * @param _handler handler to use
     *
     * @param <T> signal type
     * @return closeable that removes signal handler
     *
     * @throws DBusException on error
     */
    protected abstract <T extends DBusSignal> AutoCloseable addSigHandler(DBusMatchRule _rule, DBusSigHandler<T> _handler) throws DBusException;

    /**
     * Remove a generic signal handler with the given {@link DBusMatchRule}.
     * The rule will only be removed from DBus if no other additional handlers are registered to the same rule.
     *
     * @param _rule rule to remove
     * @param _handler handler to remove
     * @throws DBusException on error
     */
    protected abstract void removeGenericSigHandler(DBusMatchRule _rule, DBusSigHandler<DBusSignal> _handler) throws DBusException;

    /**
     * Adds a {@link DBusMatchRule} to with a generic signal handler.
     * Generic signal handlers allow receiving different signals with the same handler.
     * If the rule was already added, the signal handler is added to the internal map receiving
     * the same signal as the first (and additional) handlers for this rule.
     *
     * @param _rule rule to add
     * @param _handler handler to use
     * @return closeable that removes signal handler
     * @throws DBusException on error
     */
    protected abstract AutoCloseable addGenericSigHandler(DBusMatchRule _rule, DBusSigHandler<DBusSignal> _handler) throws DBusException;

    /**
     * The generated UUID of this machine.
     * @return String
     */
    public abstract String getMachineId();

    /**
     * If given type is null, will try to find suitable types by examining the given ifaces.
     * If a non-null type is given, returns the given type.
     *
     * @param <T> any DBusInterface compatible object
     * @param _type type or null
     * @param _ifaces interfaces to examining when type is null
     *
     * @return List
     */
    protected <T extends DBusInterface> List<Class<?>> findMatchingTypes(Class<T> _type, List<String> _ifaces) {
        List<Class<?>> ifcs = new ArrayList<>();
        if (_type == null) {
            for (String iface : _ifaces) {

                logger.debug("Trying interface {}", iface);
                int j = 0;
                while (j >= 0) {
                    try {
                        Class<?> ifclass = Class.forName(iface);
                        if (!ifcs.contains(ifclass)) {
                            ifcs.add(ifclass);
                        }
                        break;
                    } catch (Exception _ex) {
                        logger.trace("No class found for {}", iface, _ex);
                    }
                    j = iface.lastIndexOf('.');
                    char[] cs = iface.toCharArray();
                    if (j >= 0) {
                        cs[j] = '$';
                        iface = String.valueOf(cs);
                    }
                }
            }
        } else {
            ifcs.add(_type);
        }
        return ifcs;
    }

    /**
     * Start reading and messages.
     *
     * @throws IOException when listening fails
     */
    protected void listen() throws IOException {
        readerThread.start();
    }

    public String getExportedObject(DBusInterface _interface) throws DBusException {

        Optional<Entry<String, ExportedObject>> foundInterface =
                getExportedObjects().entrySet().stream()
                    .filter(e -> _interface.equals(e.getValue().getObject().get()))
                    .findFirst();
        if (foundInterface.isPresent()) {
            return foundInterface.get().getKey();
        } else {
            RemoteObject rObj = getImportedObjects().get(_interface);
            if (rObj != null) {
                String s = rObj.getObjectPath();
                if (s != null) {
                    return s;
                }
            }

            throw new DBusException("Not an object exported or imported by this connection");
        }

    }

    /**
     * If set to true the bus will not hold a strong reference to exported objects. If they go out of scope they will
     * automatically be unexported from the bus. The default is to hold a strong reference, which means objects must be
     * explicitly unexported before they will be garbage collected.
     *
     * @param _weakreferences reference
     */
    public void setWeakReferences(boolean _weakreferences) {
        this.weakreferences = _weakreferences;
    }

    /**
     * Export an object so that its methods can be called on DBus.
     *
     * @param _objectPath
     *            The path to the object we are exposing. MUST be in slash-notation, like "/org/freedesktop/Local", and
     *            SHOULD end with a capitalised term. Only one object may be exposed on each path at any one time, but
     *            an object may be exposed on several paths at once.
     * @param _object
     *            The object to export.
     * @throws DBusException
     *             If the objectpath is already exporting an object. or if objectpath is incorrectly formatted,
     */
    public void exportObject(String _objectPath, DBusInterface _object) throws DBusException {
        if (null == _objectPath || _objectPath.isEmpty()) {
            throw new DBusException("Must Specify an Object Path");
        }
        if (_objectPath.length() > MAX_NAME_LENGTH || !(OBJECT_REGEX_PATTERN.matcher(_objectPath).matches())) {
            throw new DBusException("Invalid object path: " + _objectPath);
        }
        synchronized (getExportedObjects()) {
            if (null != getExportedObjects().get(_objectPath)) {
                throw new DBusException("Object already exported");
            }
            ExportedObject eo = new ExportedObject(_object, weakreferences);
            getExportedObjects().put(_objectPath, eo);
            synchronized (getObjectTree()) {
                getObjectTree().add(_objectPath, eo, eo.getIntrospectiondata());
            }
        }
    }

    /**
     * Export an object so that its methods can be called on DBus. The path to the object will be taken from the
     * {@link DBusInterface#getObjectPath()} method, make sure it is implemented and returns immutable value.
     * If you want export object with multiple paths, please use {@link AbstractConnection#exportObject(String, DBusInterface)}.
     *
     * @param _object
     *            The object to export.
     * @throws DBusException
     *             If the object path is already exporting an object or if object path is incorrectly formatted.
     */
    public void exportObject(DBusInterface _object) throws DBusException {
        Objects.requireNonNull(_object, "object must not be null");
        exportObject(_object.getObjectPath(), _object);
    }

    /**
     * Export an object as a fallback object. This object will have it's methods invoked for all paths starting with
     * this object path.
     *
     * @param _objectPrefix
     *            The path below which the fallback handles calls. MUST be in slash-notation, like
     *            "/org/freedesktop/Local",
     * @param _object
     *            The object to export.
     * @throws DBusException
     *             If the objectpath is incorrectly formatted,
     */
    public void addFallback(String _objectPrefix, DBusInterface _object) throws DBusException {
        if (null == _objectPrefix || _objectPrefix.isEmpty()) {
            throw new DBusException("Must Specify an Object Path");
        }
        if (_objectPrefix.length() > MAX_NAME_LENGTH || !OBJECT_REGEX_PATTERN.matcher(_objectPrefix).matches()) {
            throw new DBusException("Invalid object path: " + _objectPrefix);
        }
        ExportedObject eo = new ExportedObject(_object, weakreferences);
        fallbackContainer.add(_objectPrefix, eo);
    }

    /**
     * Remove a fallback
     *
     * @param _objectprefix
     *            The prefix to remove the fallback for.
     */
    public void removeFallback(String _objectprefix) {
        fallbackContainer.remove(_objectprefix);
    }

    /**
     * Stop Exporting an object
     *
     * @param _objectpath
     *            The objectpath to stop exporting.
     */
    public void unExportObject(String _objectpath) {
        synchronized (getExportedObjects()) {
            getExportedObjects().remove(_objectpath);
            getObjectTree().remove(_objectpath);
        }
    }

    /**
     * Send a message or signal to the DBus daemon.
     * @param _message message to send
     */
    public void sendMessage(Message _message) {
        if (!isConnected()) {
            throw new NotConnected("Cannot send message: Not connected");
        }

        Runnable runnable = () -> sendMessageInternally(_message);

        senderService.execute(runnable);
    }

    /**
     * Remove a Signal Handler. Stops listening for this signal.
     *
     * @param <T>
     *            class extending {@link DBusSignal}
     * @param _type
     *            The signal to watch for.
     * @param _handler
     *            the handler
     * @throws DBusException
     *             If listening for the signal on the bus failed.
     * @throws ClassCastException
     *             If type is not a sub-type of DBusSignal.
     */
    public <T extends DBusSignal> void removeSigHandler(Class<T> _type, DBusSigHandler<T> _handler) throws DBusException {
        if (!DBusSignal.class.isAssignableFrom(_type)) {
            throw new ClassCastException("Not A DBus Signal");
        }

        removeSigHandler(new DBusMatchRule(_type), _handler);
    }

    /**
     * Remove a Signal Handler. Stops listening for this signal.
     *
     * @param <T>
     *            class extending {@link DBusSignal}
     * @param _type
     *            The signal to watch for.
     * @param _object
     *            The object emitting the signal.
     * @param _handler
     *            the handler
     * @throws DBusException
     *             If listening for the signal on the bus failed.
     * @throws ClassCastException
     *             If type is not a sub-type of DBusSignal.
     */
    public <T extends DBusSignal> void removeSigHandler(Class<T> _type, DBusInterface _object, DBusSigHandler<T> _handler)
            throws DBusException {
        if (!DBusSignal.class.isAssignableFrom(_type)) {
            throw new ClassCastException("Not A DBus Signal");
        }
        String objectpath = getImportedObjects().get(_object).getObjectPath();
        if (objectpath.length() > MAX_NAME_LENGTH || !OBJECT_REGEX_PATTERN.matcher(objectpath).matches()) {
            throw new DBusException("Invalid object path: " + objectpath);
        }
        removeSigHandler(new DBusMatchRule(_type, null, objectpath), _handler);
    }

    /**
     * Add a Signal Handler. Adds a signal handler to call when a signal is received which matches the specified type
     * and name.
     *
     * @param <T>
     *            class extending {@link DBusSignal}
     * @param _type
     *            The signal to watch for.
     * @param _handler
     *            The handler to call when a signal is received.
     * @return closeable that removes signal handler
     * @throws DBusException
     *             If listening for the signal on the bus failed.
     * @throws ClassCastException
     *             If type is not a sub-type of DBusSignal.
     */
    public <T extends DBusSignal> AutoCloseable addSigHandler(Class<T> _type, DBusSigHandler<T> _handler) throws DBusException {
        if (!DBusSignal.class.isAssignableFrom(_type)) {
            throw new ClassCastException("Not A DBus Signal");
        }
        return addSigHandler(new DBusMatchRule(_type), _handler);
    }

    /**
     * Add a Signal Handler. Adds a signal handler to call when a signal is received which matches the specified type,
     * name and object.
     *
     * @param <T>
     *            class extending {@link DBusSignal}
     * @param _type
     *            The signal to watch for.
     * @param _object
     *            The object from which the signal will be emitted
     * @param _handler
     *            The handler to call when a signal is received.
     * @return closeable that removes signal handler
     * @throws DBusException
     *             If listening for the signal on the bus failed.
     * @throws ClassCastException
     *             If type is not a sub-type of DBusSignal.
     */
    public <T extends DBusSignal> AutoCloseable addSigHandler(Class<T> _type, DBusInterface _object, DBusSigHandler<T> _handler)
            throws DBusException {
        if (!DBusSignal.class.isAssignableFrom(_type)) {
            throw new ClassCastException("Not A DBus Signal");
        }
        RemoteObject rObj = getImportedObjects().get(_object);
        if (rObj == null) {
            throw new DBusException("Not an object exported or imported by this connection");
        }
        String objectpath = rObj.getObjectPath();
        if (objectpath.length() > MAX_NAME_LENGTH || !OBJECT_REGEX_PATTERN.matcher(objectpath).matches()) {
            throw new DBusException("Invalid object path: " + objectpath);
        }
        return addSigHandler(new DBusMatchRule(_type, null, objectpath), _handler);
    }

    protected <T extends DBusSignal> void addSigHandlerWithoutMatch(Class<? extends DBusSignal> _signal, DBusSigHandler<T> _handler) throws DBusException {
        DBusMatchRule rule = new DBusMatchRule(_signal);
        synchronized (getHandledSignals()) {
            Queue<DBusSigHandler<? extends DBusSignal>> v = getHandledSignals().get(rule);
            if (null == v) {
                v = new ConcurrentLinkedQueue<>();
                v.add(_handler);
                getHandledSignals().put(rule, v);
            } else {
                v.add(_handler);
            }
        }
    }

    /**
     * Special disconnect method which may be used whenever some cleanup before or after
     * disconnection to DBus is required.
     * @param _before action execute before actual disconnect, null if not needed
     * @param _after action execute after disconnect, null if not needed
     */
    protected synchronized void disconnect(IDisconnectAction _before, IDisconnectAction _after) {
        if (_before != null) {
            _before.perform();
        }
        internalDisconnect(null);
        if (_after != null) {
            _after.perform();
        }
    }

    /**
     * Disconnects the DBus session.
     * This method is private as it should never be overwritten by subclasses,
     * otherwise we have an endless recursion when using {@link #disconnect(IDisconnectAction, IDisconnectAction)}
     * which then will cause a StackOverflowError.
     *
     * @param _connectionError exception caused the disconnection (null if intended disconnect)
     */
    protected final synchronized void internalDisconnect(IOException _connectionError) {

        if (!isConnected()) { // already disconnected
            logger.debug("Ignoring disconnect, already disconnected");
            return;
        }
        disconnecting = true;

        logger.debug("Disconnecting Abstract Connection");

        disconnectCallback.ifPresent(cb -> {
            Optional.ofNullable(_connectionError)
                .ifPresentOrElse(ex -> cb.disconnectOnError(ex), () -> cb.requestedDisconnect(null));
        });

        // stop reading new messages
        readerThread.terminate();

        // terminate the signal handling pool
        receivingService.shutdown(10, TimeUnit.SECONDS);

        // stop potentially waiting method-calls
        logger.debug("Notifying {} method call(s) to stop waiting for replies", getPendingCalls().size());
        Exception interrupt = _connectionError == null ? new IOException("Disconnecting") : _connectionError;
        for (MethodCall mthCall : getPendingCalls().values()) {
            try {
                mthCall.setReply(getMessageFactory().createError(mthCall, interrupt));
            } catch (DBusException _ex) {
                logger.debug("Cannot set method reply to error", _ex);
            }
        }

        // shutdown sender executor service, send all remaining messages in main thread when no exception caused disconnection
        logger.debug("Shutting down SenderService");
        List<Runnable> remainingMsgsToSend = senderService.shutdownNow();
        // only try to send remaining messages when disconnection was not
        // caused by an IOException, otherwise we may block for method calls waiting for
        // reply which will never be received (due to disconnection by IOException)
        if (_connectionError == null) {
            for (Runnable runnable : remainingMsgsToSend) {
                runnable.run();
            }
        } else if (!remainingMsgsToSend.isEmpty()) {
            logger.debug("Will not send {} messages due to connection closed by IOException", remainingMsgsToSend.size());
        }

        // disconnect from the transport layer
        try {
            if (transport != null) {
                transport.close();
                transport = null;
            }
        } catch (IOException _ex) {
            logger.debug("Exception while disconnecting transport.", _ex);
        }

        // stop all the workers
        receivingService.shutdownNow();
        disconnecting = false;
    }

    /**
     * Disconnect from the Bus.
     */
    public synchronized void disconnect() {
        logger.debug("Disconnect called");
        internalDisconnect(null);
    }

    /**
     * Disconnect this session (for use in try-with-resources).
     */
    @Override
    public void close() throws IOException {
        disconnect();
    }

    /**
     * Call a method asynchronously and set a callback. This handler will be called in a separate thread.
     *
     * @param <A>
     *            whatever
     * @param _object
     *            The remote object on which to call the method.
     * @param _m
     *            The name of the method on the interface to call.
     * @param _callback
     *            The callback handler.
     * @param _parameters
     *            The parameters to call the method with.
     */
    public <A> void callWithCallback(DBusInterface _object, String _m, CallbackHandler<A> _callback,
            Object... _parameters) {
        logger.trace("callWithCallback({}, {}, {})", _object, _m, _callback);
        Class<?>[] types = createTypesArray(_parameters);
        RemoteObject ro = getImportedObjects().get(_object);

        try {
            Method me;
            if (null == ro.getInterface()) {
                me = _object.getClass().getMethod(_m, types);
            } else {
                me = ro.getInterface().getMethod(_m, types);
            }
            RemoteInvocationHandler.executeRemoteMethod(ro, me, this, RemoteInvocationHandler.CALL_TYPE_CALLBACK,
                    _callback, _parameters);
        } catch (DBusExecutionException _ex) {
            logger.debug("", _ex);
            throw _ex;
        } catch (Exception _ex) {
            logger.debug("", _ex);
            throw new DBusExecutionException(_ex.getMessage());
        }
    }

    /**
     * Call a method asynchronously and get a handle with which to get the reply.
     *
     * @param _object
     *            The remote object on which to call the method.
     * @param _method
     *            The name of the method on the interface to call.
     * @param _parameters
     *            The parameters to call the method with.
     * @return A handle to the call.
     */
    public DBusAsyncReply<?> callMethodAsync(DBusInterface _object, String _method, Object... _parameters) {
        Class<?>[] types = createTypesArray(_parameters);
        RemoteObject ro = getImportedObjects().get(_object);

        try {
            Method me;
            if (null == ro.getInterface()) {
                me = _object.getClass().getMethod(_method, types);
            } else {
                me = ro.getInterface().getMethod(_method, types);
            }
            return (DBusAsyncReply<?>) RemoteInvocationHandler.executeRemoteMethod(ro, me, this,
                    RemoteInvocationHandler.CALL_TYPE_ASYNC, null, _parameters);
        } catch (DBusExecutionException _ex) {
            logger.debug("", _ex);
            throw _ex;
        } catch (Exception _ex) {
            logger.debug("", _ex);
            throw new DBusExecutionException(_ex.getMessage());
        }
    }

    private static Class<?>[] createTypesArray(Object... _parameters) {
        if (_parameters == null) {
            return null;
        }
        return Arrays.stream(_parameters)
                .filter(p -> p != null) // do no try to convert null values to concrete class
                .map(p -> {
                    if (List.class.isAssignableFrom(p.getClass())) { // turn possible List subclasses (e.g. ArrayList) to interface class List
                        return List.class;
                    } else if (Map.class.isAssignableFrom(p.getClass())) { // do the same for Map subclasses
                        return Map.class;
                    } else if (Set.class.isAssignableFrom(p.getClass())) { // and also for Set subclasses
                        return Set.class;
                    } else {
                        return p.getClass();
                    }
                })
                .toArray(Class[]::new);
    }

    protected void handleException(Message _methodOrSignal, DBusExecutionException _exception) {
        try {
            sendMessage(getMessageFactory().createError(_methodOrSignal, _exception));
        } catch (DBusException _ex) {
            logger.warn("Exception caught while processing previous error.", _ex);
        }
    }

    /**
     * Handle received message from DBus.
     * @param _message
     * @throws DBusException
     */
    void handleMessage(Message _message) throws DBusException {
        if (_message instanceof DBusSignal) {
            handleMessage((DBusSignal) _message, true);
        } else if (_message instanceof MethodCall) {
            handleMessage((MethodCall) _message);
        } else if (_message instanceof MethodReturn) {
            handleMessage((MethodReturn) _message);
        } else if (_message instanceof Error) {
            handleMessage((Error) _message);
        }
    }

    @SuppressWarnings("unchecked")
    private void handleMessage(final MethodCall _methodCall) throws DBusException {
        logger.debug("Handling incoming method call: {}", _methodCall);

        ExportedObject exportObject;
        Method meth = null;
        Object o = null;

        if (null == _methodCall.getInterface() || _methodCall.getInterface().equals("org.freedesktop.DBus.Peer")
                || _methodCall.getInterface().equals("org.freedesktop.DBus.Introspectable")) {
            exportObject = getExportedObjects().get(null);
            if (null != exportObject && null == exportObject.getObject().get()) {
                unExportObject(null);
                exportObject = null;
            }
            if (null != exportObject) {
                meth = exportObject.getMethods().get(new MethodTuple(_methodCall.getName(), _methodCall.getSig()));
            }
            if (null != meth) {
                o = new GlobalHandler(this, _methodCall.getPath());
            }
        }
        if (null == o) {
            // now check for specific exported functions

            exportObject = getExportedObjects().get(_methodCall.getPath());
            if (exportObject != null && exportObject.getObject().get() == null) {
                logger.info("Unexporting {} implicitly", _methodCall.getPath());
                unExportObject(_methodCall.getPath());
                exportObject = null;
            }

            if (null == exportObject) {
                exportObject = fallbackContainer.get(_methodCall.getPath());
            }

            if (null == exportObject) {
                sendMessage(getMessageFactory().createError(_methodCall,
                    new UnknownObject(_methodCall.getPath() + " is not an object provided by this process.")));
                return;
            }
            if (logger.isTraceEnabled()) {
                logger.trace("Searching for method {}  with signature {}", _methodCall.getName(), _methodCall.getSig());
                logger.trace("List of methods on {}: ", exportObject);
                for (MethodTuple mt : exportObject.getMethods().keySet()) {
                    logger.trace("   {} => {}", mt, exportObject.getMethods().get(mt));
                }
            }
<<<<<<< HEAD

            Object[] params = _methodCall.getParameters();
            if (params.length == 2 && params[0] instanceof String
                && params[1] instanceof String
                && _methodCall.getName().equals("Get")) {

                // 'Get' This MIGHT be a property reference
                PropertyRef propertyRef = new PropertyRef((String) params[1], null, Access.READ);
                Method propMeth = exportObject.getPropertyMethods().get(propertyRef);
                if (propMeth != null) {
                    // This IS a property reference
                    Object object = exportObject.getObject().get();

                    receivingService.execMethodCallHandler(() -> {
                        _methodCall.setArgs(new Object[0]);
                        invokeMethodAndReply(_methodCall, propMeth, object, 1 == (_methodCall.getFlags() & Message.Flags.NO_REPLY_EXPECTED));
                    });

                    return;
                }
            } else if (params.length == 3
                && params[0] instanceof String
                && params[1] instanceof String
                && _methodCall.getName().equals("Set")) {
                // 'Set' This MIGHT be a property reference

                PropertyRef propertyRef = new PropertyRef((String) params[1], null, Access.WRITE);
                Method propMeth = exportObject.getPropertyMethods().get(propertyRef);
                if (propMeth != null) {
                    // This IS a property reference
                    Object object = exportObject.getObject().get();
                    Class<?> type = PropertyRef.typeForMethod(propMeth);
                    Object val =  params[2] instanceof Variant ? ((Variant<?>) params[2]).getValue() : params[2];
                    receivingService.execMethodCallHandler(() -> {
                        try {
                            _methodCall.setArgs(Marshalling.deSerializeParameters(new Object[] {val}, new Type[] {type}, this));
                            invokeMethodAndReply(_methodCall, propMeth, object, 1 == (_methodCall.getFlags() & Message.Flags.NO_REPLY_EXPECTED));
                        } catch (Exception _ex) {
                            logger.debug("", _ex);
                            handleException(_methodCall, new UnknownMethod("Failure in de-serializing message: " + _ex));
                            return;
                        }
                    });

                    return;
                }
            } else if (params.length == 1 && params[0] instanceof String
                && _methodCall.getName().equals("GetAll")) {
                // 'GetAll'
                Set<Entry<PropertyRef, Method>> allPropertyMethods = exportObject.getPropertyMethods().entrySet();
                /* If there are no property methods on this object, just process as normal */
                if (!allPropertyMethods.isEmpty()) {
                    Object object = exportObject.getObject().get();

                    if (meth == null && object instanceof DBusProperties) {
                        meth = exportObject.getMethods().get(new MethodTuple(_methodCall.getName(), _methodCall.getSig()));
                        if (null == meth) {
                            sendMessage(new Error(_methodCall, new UnknownMethod(String.format(
                            "The method `%s.%s' does not exist on this object.", _methodCall.getInterface(), _methodCall.getName()))));
                            return;
                        }
                    } else if (meth == null) {
                        try {
                            meth = Properties.class.getDeclaredMethod("GetAll", String.class);
                        } catch (NoSuchMethodException | SecurityException _ex) {
                            logger.debug("", _ex);
                            handleException(_methodCall,
                                new DBusExecutionException(String.format("Error Executing Method %s.%s: %s",
                                _methodCall.getInterface(), _methodCall.getName(), _ex.getMessage())));
                        }
                    }

                    Method originalMeth = meth;

                    receivingService.execMethodCallHandler(() -> {
                        Map<String, Object> resultMap = new HashMap<>();
                        for (Entry<PropertyRef, Method> propEn : allPropertyMethods) {
                            Method propMeth = propEn.getValue();
                            if (propEn.getKey().getAccess() == Access.READ) {
                                try {
                                    _methodCall.setArgs(new Object[0]);
                                    Object val =  invokeMethod(_methodCall, propMeth, object);
                                    resultMap.put(propEn.getKey().getName(), val);
                                } catch (Throwable _ex) {
                                    logger.debug("", _ex);
                                    handleException(_methodCall, new UnknownMethod("Failure in de-serializing message: " + _ex));
                                    return;
                                }
                            }
                        }

                        if (object instanceof DBusProperties) {
                            resultMap.putAll((Map<? extends String, ? extends Variant<?>>) setupAndInvoke(_methodCall, originalMeth, object, true));
                        }

                        try {
                            invokedMethodReply(_methodCall, originalMeth, resultMap);
                        } catch (DBusExecutionException _ex) {
                            logger.debug("", _ex);
                            handleException(_methodCall, _ex);
                        } catch (Throwable _ex) {
                            logger.debug("", _ex);
                            handleException(_methodCall,
                                new DBusExecutionException(String.format("Error Executing Method %s.%s: %s",
                                _methodCall.getInterface(), _methodCall.getName(), _ex.getMessage())));
                        }
                    });

                    return;
                }
            }

            if (meth == null) {
                meth = exportObject.getMethods().get(new MethodTuple(_methodCall.getName(), _methodCall.getSig()));
                if (null == meth) {
                    sendMessage(new Error(_methodCall, new UnknownMethod(String.format(
                           "The method `%s.%s' does not exist on this object.", _methodCall.getInterface(), _methodCall.getName()))));
                    return;
                }
=======
            meth = exportObject.getMethods().get(new MethodTuple(_methodCall.getName(), _methodCall.getSig()));
            if (null == meth) {
                sendMessage(getMessageFactory().createError(_methodCall, new UnknownMethod(String.format(
                        "The method `%s.%s' does not exist on this object.", _methodCall.getInterface(), _methodCall.getName()))));
                return;
>>>>>>> 92da3abf
            }
            o = exportObject.getObject().get();
        }

        if (ExportedObject.isExcluded(meth)) {
            sendMessage(getMessageFactory().createError(_methodCall, new UnknownMethod(String.format(
                    "The method `%s.%s' is not exported.", _methodCall.getInterface(), _methodCall.getName()))));
            return;
        }

        // now execute it
<<<<<<< HEAD
        queueInvokeMethod(_methodCall, meth, o);
    }

    private void queueInvokeMethod(final MethodCall _methodCall, Method _meth, final Object _ob) {
        logger.trace("Adding Runnable for method {}", _meth);
        boolean noReply = 1 == (_methodCall.getFlags() & Message.Flags.NO_REPLY_EXPECTED);
        receivingService.execMethodCallHandler(() -> {
            setupAndInvoke(_methodCall, _meth, _ob, noReply);
        });
    }

    private Object setupAndInvoke(final MethodCall _methodCall, Method _meth, final Object _ob, final boolean _noReply) {
        logger.debug("Running method {} for remote call", _meth);
        try {
            Type[] ts = _meth.getGenericParameterTypes();
            Object[] params2 = _methodCall.getParameters();
            _methodCall.setArgs(Marshalling.deSerializeParameters(params2, ts, this));
            LoggingHelper.logIf(logger.isTraceEnabled(), () -> {
                try {
                    Object[] params3 = _methodCall.getParameters();
                    logger.trace("Deserialised {} to types {}", Arrays.deepToString(params3), Arrays.deepToString(ts));
                } catch (Exception _ex) {
                    logger.trace("Error getting method call parameters", _ex);
                }
            });
        } catch (Exception _ex) {
            logger.debug("", _ex);
            handleException(_methodCall, new UnknownMethod("Failure in de-serializing message: " + _ex));
            return null;
        }

        return invokeMethodAndReply(_methodCall, _meth, _ob, _noReply);
    }

    private Object invokeMethodAndReply(final MethodCall _methodCall, final Method _me, final Object _ob, final boolean _noreply) {
        try {
            Object result = invokeMethod(_methodCall, _me, _ob);
            if (!_noreply) {
                invokedMethodReply(_methodCall, _me, result);
            }
            return result;
        } catch (DBusExecutionException _ex) {
            logger.debug("", _ex);
            handleException(_methodCall, _ex);
        } catch (Throwable _ex) {
            logger.debug("", _ex);
            handleException(_methodCall,
                    new DBusExecutionException(String.format("Error Executing Method %s.%s: %s",
                            _methodCall.getInterface(), _methodCall.getName(), _ex.getMessage())));
        }
        return null;
    }

    private void invokedMethodReply(final MethodCall _methodCall, final Method _me, Object _result)
        throws DBusException {
        MethodReturn reply;
        if (Void.TYPE.equals(_me.getReturnType())) {
            reply = new MethodReturn(_methodCall, null);
        } else {
            StringBuffer sb = new StringBuffer();
            for (String s : Marshalling.getDBusType(_me.getGenericReturnType())) {
                sb.append(s);
=======
        final Method me = meth;
        final Object ob = o;
        final boolean noreply = 1 == (_methodCall.getFlags() & Message.Flags.NO_REPLY_EXPECTED);
        final DBusCallInfo info = new DBusCallInfo(_methodCall);
        final AbstractConnection conn = this;

        logger.trace("Adding Runnable for method {}", meth);
        Runnable r = () -> {
            logger.debug("Running method {} for remote call", me);

            try {
                Type[] ts = me.getGenericParameterTypes();
                _methodCall.setArgs(Marshalling.deSerializeParameters(_methodCall.getParameters(), ts, conn));
                LoggingHelper.logIf(logger.isTraceEnabled(), () -> {
                    try {
                        logger.trace("Deserialised {} to types {}", Arrays.deepToString(_methodCall.getParameters()), Arrays.deepToString(ts));
                    } catch (Exception _ex) {
                        logger.trace("Error getting method call parameters", _ex);
                    }
                });
            } catch (Exception _ex) {
                logger.debug("", _ex);
                handleException(_methodCall, new UnknownMethod("Failure in de-serializing message: " + _ex));
                return;
            }

            try {
                INFOMAP.put(Thread.currentThread(), info);
                Object result;
                try {
                    Type[] ts = me.getGenericParameterTypes();
                    _methodCall.setArgs(Marshalling.deSerializeParameters(_methodCall.getParameters(), ts, conn));
                    LoggingHelper.logIf(logger.isTraceEnabled(), () -> {
                        try {
                            logger.trace("Invoking Method: {} on {} with parameters {}", me, ob, Arrays.deepToString(_methodCall.getParameters()));
                        } catch (DBusException _ex) {
                            logger.trace("Error getting parameters from method call", _ex);
                        }
                    });

                    result = me.invoke(ob, _methodCall.getParameters());
                } catch (InvocationTargetException _ex) {
                    logger.debug(_ex.getMessage(), _ex);
                    throw _ex.getCause();
                }
                INFOMAP.remove(Thread.currentThread());
                if (!noreply) {
                    MethodReturn reply;
                    if (Void.TYPE.equals(me.getReturnType())) {
                        reply = getMessageFactory().createMethodReturn(_methodCall, null);
                    } else {
                        StringBuffer sb = new StringBuffer();
                        for (String s : Marshalling.getDBusType(me.getGenericReturnType())) {
                            sb.append(s);
                        }
                        Object[] nr = Marshalling.convertParameters(new Object[] {result
                        }, new Type[] {me.getGenericReturnType()
                        }, conn);
                        reply = getMessageFactory().createMethodReturn(_methodCall, sb.toString(), nr);
                    }
                    conn.sendMessage(reply);
                }
            } catch (DBusExecutionException _ex) {
                logger.debug("", _ex);
                handleException(_methodCall, _ex);
            } catch (Throwable _ex) {
                logger.debug("", _ex);
                handleException(_methodCall,
                    new DBusExecutionException(String.format("Error Executing Method %s.%s: %s",
                        _methodCall.getInterface(), _methodCall.getName(), _ex.getMessage())));
>>>>>>> 92da3abf
            }
            Object[] nr = Marshalling.convertParameters(new Object[] {
                    _result
            }, new Type[] {
                    _me.getGenericReturnType()
            }, this);

            reply = new MethodReturn(_methodCall, sb.toString(), nr);
        }
        sendMessage(reply);
    }

    private Object invokeMethod(final MethodCall _methodCall, final Method _me, final Object _ob)
            throws DBusException, IllegalAccessException, Throwable {
        DBusCallInfo info = new DBusCallInfo(_methodCall);
        INFOMAP.put(Thread.currentThread(), info);
        try {
            LoggingHelper.logIf(logger.isTraceEnabled(), () -> {
                try {
                    Object[] params4 = _methodCall.getParameters();
                    logger.trace("Invoking Method: {} on {} with parameters {}", _me, _ob, Arrays.deepToString(params4));
                } catch (DBusException _ex) {
                    logger.trace("Error getting parameters from method call", _ex);
                }
            });

            Object[] params5 = _methodCall.getParameters();
            return _me.invoke(_ob, params5);
        } catch (InvocationTargetException _ex) {
            logger.debug(_ex.getMessage(), _ex);
            throw _ex.getCause();
        } finally {
            INFOMAP.remove(Thread.currentThread());
        }
    }

    /**
     * Handle a signal received on DBus.
     *
     * @param _signal signal to handle
     * @param _useThreadPool whether to handle this signal in another thread or handle it byself
     */
    @SuppressWarnings({
            "unchecked"
    })
    private void handleMessage(final DBusSignal _signal, boolean _useThreadPool) {
        logger.debug("Handling incoming signal: {}", _signal);

        List<DBusSigHandler<? extends DBusSignal>> handlers = new ArrayList<>();
        List<DBusSigHandler<DBusSignal>> genericHandlers = new ArrayList<>();

        for (Entry<DBusMatchRule, Queue<DBusSigHandler<? extends DBusSignal>>> e : getHandledSignals().entrySet()) {
            if (e.getKey().matches(_signal, false)) {
                handlers.addAll(e.getValue());
            }
        }

        for (Entry<DBusMatchRule, Queue<DBusSigHandler<DBusSignal>>> e : getGenericHandledSignals().entrySet()) {
            if (e.getKey().matches(_signal, false)) {
                genericHandlers.addAll(e.getValue());
            }
        }

        if (handlers.isEmpty() && genericHandlers.isEmpty()) {
            return;
        }

        final AbstractConnection conn = this;
        for (final DBusSigHandler<? extends DBusSignal> h : handlers) {
            logger.trace("Adding Runnable for signal {} with handler {}",  _signal, h);
            Runnable command = () -> {
                try {
                    DBusSignal rs;
                    if (_signal.getClass().equals(DBusSignal.class)) {
                        rs = _signal.createReal(conn);
                    } else {
                        rs = _signal;
                    }
                    if (rs == null) {
                        return;
                    }
                    ((DBusSigHandler<DBusSignal>) h).handle(rs);
                } catch (DBusException _ex) {
                    logger.warn("Exception while running signal handler '{}' for signal '{}':", h, _signal, _ex);
                    handleException(_signal, new DBusExecutionException("Error handling signal " + _signal.getInterface()
                            + "." + _signal.getName() + ": " + _ex.getMessage()));
                }
            };
            if (_useThreadPool) {
                receivingService.execSignalHandler(command);
            } else {
                command.run();
            }
        }

        for (final DBusSigHandler<DBusSignal> h : genericHandlers) {
            logger.trace("Adding Runnable for signal {} with handler {}",  _signal, h);
            Runnable command = () -> h.handle(_signal);
            if (_useThreadPool) {
                receivingService.execSignalHandler(command);
            } else {
                command.run();
            }
        }
    }

    private void handleMessage(final Error _err) {
        logger.debug("Handling incoming error: {}", _err);
        MethodCall m = null;
        if (getPendingCalls() == null) {
            return;
        }
        synchronized (getPendingCalls()) {
            if (getPendingCalls().containsKey(_err.getReplySerial())) {
                m = getPendingCalls().remove(_err.getReplySerial());
            }
        }
        if (m != null) {
            m.setReply(_err);
            CallbackHandler<?> cbh;
            cbh = callbackManager.removeCallback(m);
            logger.trace("{} = pendingCallbacks.remove({})", cbh, m);

            // queue callback for execution
            if (null != cbh) {
                final CallbackHandler<?> fcbh = cbh;
                logger.trace("Adding Error Runnable with callback handler {}", fcbh);
                Runnable command = new Runnable() {

                    @Override
                    public synchronized void run() {
                        try {
                            logger.trace("Running Error Callback for {}", _err);
                            DBusCallInfo info = new DBusCallInfo(_err);
                            INFOMAP.put(Thread.currentThread(), info);

                            fcbh.handleError(_err.getException());
                            INFOMAP.remove(Thread.currentThread());

                        } catch (Exception _ex) {
                            logger.debug("Exception while running error callback.", _ex);
                        }
                    }
                };
                receivingService.execErrorHandler(command);
            }

        } else {
            getPendingErrorQueue().add(_err);
        }
    }

    @SuppressWarnings("unchecked")
    private void handleMessage(final MethodReturn _mr) {
        logger.debug("Handling incoming method return: {}", _mr);
        MethodCall m = null;

        if (null == getPendingCalls()) {
            return;
        }

        synchronized (getPendingCalls()) {
            if (getPendingCalls().containsKey(_mr.getReplySerial())) {
                m = getPendingCalls().remove(_mr.getReplySerial());
            }
        }

        if (null != m) {
            m.setReply(_mr);
            _mr.setCall(m);
            @SuppressWarnings("rawtypes")
            CallbackHandler cbh = callbackManager.getCallback(m);
            DBusAsyncReply<?> asr = callbackManager.getCallbackReply(m);
            callbackManager.removeCallback(m);

            // queue callback for execution
            if (null != cbh) {
                final CallbackHandler<Object> fcbh = cbh;
                final DBusAsyncReply<?> fasr = asr;
                if (fasr == null) {
                    logger.debug("Cannot add runnable for method, given method callback was null");
                    return;
                }
                logger.trace("Adding Runnable for method {} with callback handler {}", fcbh, fasr.getMethod());
                Runnable r = new Runnable() {

                    @Override
                    public synchronized void run() {
                        try {
                            logger.trace("Running Callback for {}", _mr);
                            DBusCallInfo info = new DBusCallInfo(_mr);
                            INFOMAP.put(Thread.currentThread(), info);
                            Object convertRV = RemoteInvocationHandler.convertRV(_mr.getSig(), _mr.getParameters(),
                                    fasr.getMethod(), fasr.getConnection());
                            fcbh.handle(convertRV);
                            INFOMAP.remove(Thread.currentThread());

                        } catch (Exception _ex) {
                            logger.debug("Exception while running callback.", _ex);
                        }
                    }
                };
                receivingService.execMethodReturnHandler(r);
            }

        } else {
            try {
                sendMessage(getMessageFactory().createError(_mr, new DBusExecutionException(
                        "Spurious reply. No message with the given serial id was awaiting a reply.")));
            } catch (DBusException _exDe) {
                logger.trace("Could not send error message", _exDe);
            }
        }
    }

    public void queueCallback(MethodCall _call, Method _method, CallbackHandler<?> _callback) {
        callbackManager.queueCallback(_call, _method, _callback, this);
    }

    /**
     * Send a message to DBus.
     * @param _message message to send
     */
    private void sendMessageInternally(Message _message) {
        try {
            if (!isConnected()) {
                throw new NotConnected("Disconnected");
            }
            if (_message instanceof DBusSignal ds) {
                // update endianess if signal was created manually
                if (_message.getEndianess() == (byte) 0) {
                    _message.updateEndianess(getMessageFactory().getEndianess());
                }

                ds.appendbody(this);
            }

            if (_message instanceof MethodCall mc && 0 == (_message.getFlags() & Message.Flags.NO_REPLY_EXPECTED) && null != getPendingCalls()) {
                synchronized (getPendingCalls()) {
                    getPendingCalls().put(_message.getSerial(), mc);
                }
            }

            logger.trace("Writing message to connection {}: {}", transport, _message);
            transport.writeMessage(_message);

        } catch (Exception _ex) {
            logger.trace("Exception while sending message.", _ex);

            if (_message instanceof MethodCall mc && _ex instanceof DBusExecutionException) {
                try {
                    mc.setReply(getMessageFactory().createError(_message, _ex));
                } catch (DBusException _exDe) {
                    logger.trace("Could not set message reply", _exDe);
                }
            } else if (_message instanceof MethodCall mc) {
                try {
                    logger.info("Setting reply to {} as an error", _message);
                    mc.setReply(
                        getMessageFactory().createError(_message, new DBusExecutionException("Message Failed to Send: " + _ex.getMessage())));
                } catch (DBusException _exDe) {
                    logger.trace("Could not set message reply", _exDe);
                }
            } else if (_message instanceof MethodReturn) {
                try {
                    transport.writeMessage(getMessageFactory().createError(_message, _ex));
                } catch (IOException | DBusException _exIo) {
                    logger.debug("Error writing method return to transport", _exIo);
                }
            }
            if (_ex instanceof IOException ioe) {
                logger.debug("Fatal IOException while sending message, disconnecting", _ex);
                internalDisconnect(ioe);
            }
        }
    }

    Message readIncoming() throws DBusException {
        if (!isConnected()) {
            return null;
        }
        Message m = null;
        try {
            m = transport.readMessage();
        } catch (IOException _exIo) {
            if (_exIo instanceof EOFException || _exIo instanceof ClosedByInterruptException) {
                disconnectCallback.ifPresent(cb -> cb.clientDisconnect());
                if (disconnecting // when we are already disconnecting, ignore further errors
                    || busAddress.isListeningSocket()) { // when we are listener, a client may disconnect any time which
                                                         // is no error
                    return null;
                }
            }

            if (isConnected()) {
                throw new FatalDBusException(_exIo);
            } // if run is false, suppress all exceptions - the connection either is already disconnected or should be disconnected right now
        }
        return m;
    }

    protected synchronized Map<String, ExportedObject> getExportedObjects() {
        return exportedObjects;
    }

    FallbackContainer getFallbackContainer() {
        return fallbackContainer;
    }

    /**
     * Returns a structure with information on the current method call.
     *
     * @return the DBusCallInfo for this method call, or null if we are not in a method call.
     */
    public static DBusCallInfo getCallInfo() {
        return INFOMAP.get(Thread.currentThread());
    }

    /**
     * Return any DBus error which has been received.
     *
     * @return A DBusExecutionException, or null if no error is pending.
     */
    public DBusExecutionException getError() {
        Error poll = getPendingErrorQueue().poll();
        if (poll != null) {
            return poll.getException();
        }
        return null;
    }

    /**
     * Returns the address this connection is connected to.
     *
     * @return new {@link BusAddress} object
     */
    public BusAddress getAddress() {
        return busAddress;
    }

    /**
     * Whether the transport is connected.
     *
     * @return true if connected
     */
    public boolean isConnected() {
        return transport != null && transport.isConnected();
    }

    /**
     * The currently configured transport.
     *
     * @return AbstractTransport
     */
    protected AbstractTransport getTransport() {
        return transport;
    }

    /**
     * Connects the underlying transport if it is not already connected.
     * <p>
     * Will work for both, client and server (listening) connections.
     * </p>
     *
     * @return true if connection established or already connected, false otherwise
     * @throws IOException when connection was not already established and creating the connnection failed
     */
    public boolean connect() throws IOException {
        if (!transport.isConnected()) {
            if (transport.isListening()) {
                return transport.listen() != null;
            } else {
                return transport.connect() != null;
            }
        }
        return false;
    }

    public MessageFactory getMessageFactory() {
        return messageFactory;
    }

    protected Queue<Error> getPendingErrorQueue() {
        return pendingErrorQueue;
    }

    protected Map<DBusMatchRule, Queue<DBusSigHandler<? extends DBusSignal>>> getHandledSignals() {
        return handledSignals;
    }

    protected Map<DBusMatchRule, Queue<DBusSigHandler<DBusSignal>>> getGenericHandledSignals() {
        return genericHandledSignals;
    }

    protected Map<Long, MethodCall> getPendingCalls() {
        return pendingCalls;
    }

    protected Map<DBusInterface, RemoteObject> getImportedObjects() {
        return importedObjects;
    }

    protected ObjectTree getObjectTree() {
        return objectTree;
    }

    /**
     * Returns the currently configured disconnect callback.
     *
     * @return callback or null if no callback registered
     */
    public IDisconnectCallback getDisconnectCallback() {
        return disconnectCallback.orElse(null);
    }

    /**
     * Set the callback which will be notified when a disconnection happens.
     * Use null to remove.
     *
     * @param _disconnectCallback callback to execute or null to remove
     */
    public void setDisconnectCallback(IDisconnectCallback _disconnectCallback) {
        disconnectCallback = Optional.ofNullable(_disconnectCallback);
    }

    /**
     * Returns the transport's configuration.<br>
     * Please note: changing any value will not change the transport settings!<br>
     * This is read-only.
     *
     * @return transport config
     */
    public TransportConfig getTransportConfig() {
        return transport.getTransportConfig();
    }

    @Override
    public String toString() {
        return getClass().getSimpleName() + "[address=" + busAddress + "]";
    }

}<|MERGE_RESOLUTION|>--- conflicted
+++ resolved
@@ -1,7 +1,14 @@
 package org.freedesktop.dbus.connections;
 
-import org.freedesktop.dbus.*;
+import org.freedesktop.dbus.DBusAsyncReply;
+import org.freedesktop.dbus.DBusCallInfo;
+import org.freedesktop.dbus.DBusMatchRule;
+import org.freedesktop.dbus.Marshalling;
+import org.freedesktop.dbus.MethodTuple;
+import org.freedesktop.dbus.RemoteInvocationHandler;
+import org.freedesktop.dbus.RemoteObject;
 import org.freedesktop.dbus.annotations.DBusProperties;
+import org.freedesktop.dbus.annotations.DBusProperty;
 import org.freedesktop.dbus.annotations.DBusProperty.Access;
 import org.freedesktop.dbus.connections.config.ReceivingServiceConfig;
 import org.freedesktop.dbus.connections.config.TransportConfig;
@@ -9,13 +16,6 @@
 import org.freedesktop.dbus.connections.transports.TransportBuilder;
 import org.freedesktop.dbus.errors.UnknownMethod;
 import org.freedesktop.dbus.errors.UnknownObject;
-<<<<<<< HEAD
-import org.freedesktop.dbus.exceptions.*;
-import org.freedesktop.dbus.interfaces.*;
-import org.freedesktop.dbus.interfaces.Properties;
-import org.freedesktop.dbus.messages.*;
-import org.freedesktop.dbus.types.Variant;
-=======
 import org.freedesktop.dbus.exceptions.DBusException;
 import org.freedesktop.dbus.exceptions.DBusExecutionException;
 import org.freedesktop.dbus.exceptions.FatalDBusException;
@@ -23,9 +23,15 @@
 import org.freedesktop.dbus.interfaces.CallbackHandler;
 import org.freedesktop.dbus.interfaces.DBusInterface;
 import org.freedesktop.dbus.interfaces.DBusSigHandler;
-import org.freedesktop.dbus.messages.*;
+import org.freedesktop.dbus.messages.DBusSignal;
 import org.freedesktop.dbus.messages.Error;
->>>>>>> 92da3abf
+import org.freedesktop.dbus.messages.ExportedObject;
+import org.freedesktop.dbus.messages.Message;
+import org.freedesktop.dbus.messages.MessageFactory;
+import org.freedesktop.dbus.messages.MethodCall;
+import org.freedesktop.dbus.messages.MethodReturn;
+import org.freedesktop.dbus.messages.ObjectTree;
+import org.freedesktop.dbus.types.Variant;
 import org.freedesktop.dbus.utils.LoggingHelper;
 import org.freedesktop.dbus.utils.NameableThreadFactory;
 import org.freedesktop.dbus.utils.PropertyRef;
@@ -39,9 +45,24 @@
 import java.lang.reflect.Method;
 import java.lang.reflect.Type;
 import java.nio.channels.ClosedByInterruptException;
-import java.util.*;
+import java.util.ArrayList;
+import java.util.Arrays;
+import java.util.Collections;
+import java.util.HashMap;
+import java.util.LinkedHashMap;
+import java.util.List;
+import java.util.Map;
 import java.util.Map.Entry;
-import java.util.concurrent.*;
+import java.util.Objects;
+import java.util.Optional;
+import java.util.Properties;
+import java.util.Queue;
+import java.util.Set;
+import java.util.concurrent.ConcurrentHashMap;
+import java.util.concurrent.ConcurrentLinkedQueue;
+import java.util.concurrent.ExecutorService;
+import java.util.concurrent.Executors;
+import java.util.concurrent.TimeUnit;
 import java.util.regex.Pattern;
 
 /**
@@ -796,7 +817,6 @@
                     logger.trace("   {} => {}", mt, exportObject.getMethods().get(mt));
                 }
             }
-<<<<<<< HEAD
 
             Object[] params = _methodCall.getParameters();
             if (params.length == 2 && params[0] instanceof String
@@ -804,7 +824,7 @@
                 && _methodCall.getName().equals("Get")) {
 
                 // 'Get' This MIGHT be a property reference
-                PropertyRef propertyRef = new PropertyRef((String) params[1], null, Access.READ);
+                PropertyRef propertyRef = new PropertyRef((String) params[1], null, DBusProperty.Access.READ);
                 Method propMeth = exportObject.getPropertyMethods().get(propertyRef);
                 if (propMeth != null) {
                     // This IS a property reference
@@ -854,8 +874,8 @@
                     if (meth == null && object instanceof DBusProperties) {
                         meth = exportObject.getMethods().get(new MethodTuple(_methodCall.getName(), _methodCall.getSig()));
                         if (null == meth) {
-                            sendMessage(new Error(_methodCall, new UnknownMethod(String.format(
-                            "The method `%s.%s' does not exist on this object.", _methodCall.getInterface(), _methodCall.getName()))));
+                            sendMessage(getMessageFactory().createError(_methodCall, new UnknownMethod(String.format(
+                                "The method `%s.%s' does not exist on this object.", _methodCall.getInterface(), _methodCall.getName()))));
                             return;
                         }
                     } else if (meth == null) {
@@ -912,17 +932,10 @@
             if (meth == null) {
                 meth = exportObject.getMethods().get(new MethodTuple(_methodCall.getName(), _methodCall.getSig()));
                 if (null == meth) {
-                    sendMessage(new Error(_methodCall, new UnknownMethod(String.format(
-                           "The method `%s.%s' does not exist on this object.", _methodCall.getInterface(), _methodCall.getName()))));
+                    sendMessage(getMessageFactory().createError(_methodCall, new UnknownMethod(String.format(
+                        "The method `%s.%s' does not exist on this object.", _methodCall.getInterface(), _methodCall.getName()))));
                     return;
                 }
-=======
-            meth = exportObject.getMethods().get(new MethodTuple(_methodCall.getName(), _methodCall.getSig()));
-            if (null == meth) {
-                sendMessage(getMessageFactory().createError(_methodCall, new UnknownMethod(String.format(
-                        "The method `%s.%s' does not exist on this object.", _methodCall.getInterface(), _methodCall.getName()))));
-                return;
->>>>>>> 92da3abf
             }
             o = exportObject.getObject().get();
         }
@@ -934,7 +947,6 @@
         }
 
         // now execute it
-<<<<<<< HEAD
         queueInvokeMethod(_methodCall, meth, o);
     }
 
@@ -992,83 +1004,11 @@
         throws DBusException {
         MethodReturn reply;
         if (Void.TYPE.equals(_me.getReturnType())) {
-            reply = new MethodReturn(_methodCall, null);
+            reply = getMessageFactory().createMethodReturn(_methodCall, null);
         } else {
             StringBuffer sb = new StringBuffer();
             for (String s : Marshalling.getDBusType(_me.getGenericReturnType())) {
                 sb.append(s);
-=======
-        final Method me = meth;
-        final Object ob = o;
-        final boolean noreply = 1 == (_methodCall.getFlags() & Message.Flags.NO_REPLY_EXPECTED);
-        final DBusCallInfo info = new DBusCallInfo(_methodCall);
-        final AbstractConnection conn = this;
-
-        logger.trace("Adding Runnable for method {}", meth);
-        Runnable r = () -> {
-            logger.debug("Running method {} for remote call", me);
-
-            try {
-                Type[] ts = me.getGenericParameterTypes();
-                _methodCall.setArgs(Marshalling.deSerializeParameters(_methodCall.getParameters(), ts, conn));
-                LoggingHelper.logIf(logger.isTraceEnabled(), () -> {
-                    try {
-                        logger.trace("Deserialised {} to types {}", Arrays.deepToString(_methodCall.getParameters()), Arrays.deepToString(ts));
-                    } catch (Exception _ex) {
-                        logger.trace("Error getting method call parameters", _ex);
-                    }
-                });
-            } catch (Exception _ex) {
-                logger.debug("", _ex);
-                handleException(_methodCall, new UnknownMethod("Failure in de-serializing message: " + _ex));
-                return;
-            }
-
-            try {
-                INFOMAP.put(Thread.currentThread(), info);
-                Object result;
-                try {
-                    Type[] ts = me.getGenericParameterTypes();
-                    _methodCall.setArgs(Marshalling.deSerializeParameters(_methodCall.getParameters(), ts, conn));
-                    LoggingHelper.logIf(logger.isTraceEnabled(), () -> {
-                        try {
-                            logger.trace("Invoking Method: {} on {} with parameters {}", me, ob, Arrays.deepToString(_methodCall.getParameters()));
-                        } catch (DBusException _ex) {
-                            logger.trace("Error getting parameters from method call", _ex);
-                        }
-                    });
-
-                    result = me.invoke(ob, _methodCall.getParameters());
-                } catch (InvocationTargetException _ex) {
-                    logger.debug(_ex.getMessage(), _ex);
-                    throw _ex.getCause();
-                }
-                INFOMAP.remove(Thread.currentThread());
-                if (!noreply) {
-                    MethodReturn reply;
-                    if (Void.TYPE.equals(me.getReturnType())) {
-                        reply = getMessageFactory().createMethodReturn(_methodCall, null);
-                    } else {
-                        StringBuffer sb = new StringBuffer();
-                        for (String s : Marshalling.getDBusType(me.getGenericReturnType())) {
-                            sb.append(s);
-                        }
-                        Object[] nr = Marshalling.convertParameters(new Object[] {result
-                        }, new Type[] {me.getGenericReturnType()
-                        }, conn);
-                        reply = getMessageFactory().createMethodReturn(_methodCall, sb.toString(), nr);
-                    }
-                    conn.sendMessage(reply);
-                }
-            } catch (DBusExecutionException _ex) {
-                logger.debug("", _ex);
-                handleException(_methodCall, _ex);
-            } catch (Throwable _ex) {
-                logger.debug("", _ex);
-                handleException(_methodCall,
-                    new DBusExecutionException(String.format("Error Executing Method %s.%s: %s",
-                        _methodCall.getInterface(), _methodCall.getName(), _ex.getMessage())));
->>>>>>> 92da3abf
             }
             Object[] nr = Marshalling.convertParameters(new Object[] {
                     _result
@@ -1076,7 +1016,7 @@
                     _me.getGenericReturnType()
             }, this);
 
-            reply = new MethodReturn(_methodCall, sb.toString(), nr);
+            reply = getMessageFactory().createMethodReturn(_methodCall, sb.toString(), nr);
         }
         sendMessage(reply);
     }
