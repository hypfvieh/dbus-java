--- conflicted
+++ resolved
@@ -19,10 +19,6 @@
 
 import java.io.*;
 import java.lang.reflect.*;
-<<<<<<< HEAD
-import java.nio.ByteOrder;
-=======
->>>>>>> 4d79eac3
 import java.nio.channels.ClosedByInterruptException;
 import java.util.*;
 import java.util.Map.Entry;
@@ -46,7 +42,7 @@
     private static final Map<Thread, DBusCallInfo> INFOMAP = new ConcurrentHashMap<>();
 
     /** Lame method to setup endianness used on DBus messages */
-    private static byte              endianness             = getSystemEndianness();
+    private static byte                                                           endianness           = BaseConnectionBuilder.getSystemEndianness();
 
     private final Logger                                                          logger;
 
@@ -1214,17 +1210,6 @@
     }
 
     /**
-     * Get the default system endianness.
-     *
-     * @return LITTLE or BIG
-     * @deprecated use {@link BaseConnectionBuilder#getSystemEndianness()} instead
-     */
-    @Deprecated(forRemoval = true, since = "4.3.1")
-    public static byte getSystemEndianness() {
-        return BaseConnectionBuilder.getSystemEndianness();
-    }
-
-    /**
      * Returns the currently configured disconnect callback.
      *
      * @return callback or null if no callback registered
