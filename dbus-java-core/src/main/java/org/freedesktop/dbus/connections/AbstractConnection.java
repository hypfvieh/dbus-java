--- conflicted
+++ resolved
@@ -1237,8 +1237,25 @@
     }
 
     /**
-<<<<<<< HEAD
-=======
+     * Returns the currently configured disconnect callback.
+     *
+     * @return callback or null if no callback registered
+     */
+    public IDisconnectCallback getDisconnectCallback() {
+        return disconnectCallback.orElse(null);
+    }
+
+    /**
+     * Set the callback which will be notified when a disconnection happens.
+     * Use null to remove.
+     *
+     * @param _disconnectCallback callback to execute or null to remove
+     */
+    public void setDisconnectCallback(IDisconnectCallback _disconnectCallback) {
+        disconnectCallback = Optional.ofNullable(_disconnectCallback);
+    }
+
+    /**
      * Returns the transport's configuration.<br>
      * Please note: changing any value will not change the transport settings!<br>
      * This is read-only.
@@ -1249,57 +1266,6 @@
         return transport.getTransportConfig();
     }
 
-    /**
-     * Set the endianness to use for all connections.
-     * Defaults to the system architectures endianness.
-     *
-     * @param _b Message.Endian.BIG or Message.Endian.LITTLE
-     */
-    public static void setEndianness(byte _b) {
-        if (_b == Message.Endian.BIG || _b == Message.Endian.LITTLE) {
-            endianness = _b;
-        }
-    }
-
-    /**
-     * Get current endianness to use.
-     * @return Message.Endian.BIG or Message.Endian.LITTLE
-     */
-    public static byte getEndianness() {
-        return endianness; // TODO would be nice to have this non-static!
-    }
-
-    /**
-     * Get the default system endianness.
-     *
-     * @return LITTLE or BIG
-     * @deprecated use {@link BaseConnectionBuilder#getSystemEndianness()} instead
-     */
-    @Deprecated(forRemoval = true, since = "4.3.1")
-    public static byte getSystemEndianness() {
-        return BaseConnectionBuilder.getSystemEndianness();
-    }
-
-    /**
->>>>>>> f28ac7e3
-     * Returns the currently configured disconnect callback.
-     *
-     * @return callback or null if no callback registered
-     */
-    public IDisconnectCallback getDisconnectCallback() {
-        return disconnectCallback.orElse(null);
-    }
-
-    /**
-     * Set the callback which will be notified when a disconnection happens.
-     * Use null to remove.
-     *
-     * @param _disconnectCallback callback to execute or null to remove
-     */
-    public void setDisconnectCallback(IDisconnectCallback _disconnectCallback) {
-        disconnectCallback = Optional.ofNullable(_disconnectCallback);
-    }
-
     @Override
     public String toString() {
         return getClass().getSimpleName() + "[address=" + busAddress + "]";
