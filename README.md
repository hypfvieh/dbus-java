--- conflicted
+++ resolved
@@ -21,6 +21,7 @@
 The base artifact is dbus-java-core and requires at least one additional transport artifact.
 A transport provides the code to connect to DBus daemon on various ways (e.g. unix socket or TCP).
 
+When updating to 4.x you have to add at least one transport to your project.
 If you add a unix socket transport, you have to choose between jnr-unixsocket and native-unixsocket.
 The jnr implementation will pull in jnr-unixsocket, jnr-posix etc. to your project.
 It will also provide support for abstract unixsockets and is required if you want to use file descriptor passing.
@@ -54,26 +55,15 @@
 With the separation no more sleep waits are required.
 
 ### How to use file descriptors?
-<<<<<<< HEAD
-DBus-Java does not support file descriptors out of the box.
-When trying to use file descriptors you may see weird NullPointerExceptions thrown in Message class when using dbus-java 3.x.
-In dbus-java 4.x/5.x you should see error messages indicating that file descriptors are not supported.
-=======
 In DBus-Java version below < 4.3.1 file descriptor usage was not supported out of the box and required a third party libary (see below).
 Starting with version 4.3.1 file descriptors are supported when using junixsocket-transport.
->>>>>>> f0e33fc4
 
 When trying to use file descriptors in dbus-java 3.x and not providing a implementation for this feature, you may see weird NullPointerExceptions thrown in Message class.
 In dbus-java < 4.3.1 you should see error messages indicating that file descriptors are not supported.
 
-<<<<<<< HEAD
+To use file descriptors with dbus-java version 4.x before 4.3.1 you have to do the following:
  - Add dbus-java-transport-jnr-unixsocket dependency to your project
  - Remove dbus-java-transport-native-unixsocket if you have used it before
-=======
-To use file descriptors with dbus-java 3.x or any version of 4.x before 4.3.1 you have to do the following:
- - (dbus-java 4.x only): Add dbus-java-transport-jnr-unixsocket dependency to your project
- - (dbus-java 4.x only): Remove dbus-java-transport-native-unixsocket if you have used it before
->>>>>>> f0e33fc4
  - Add dependency [com.rm5248:dbus-java-nativefd](https://github.com/rm5248/dbus-java-nativefd) to your classpath
  
 When using dbus-java-nativefd, you have to use version 2.x when using dbus-java 4.x/5.x and 1.x if you use dbus-java 3.x.
