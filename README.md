[![Maven Build/Test JDK 17](https://github.com/hypfvieh/dbus-java/actions/workflows/maven_jdk17.yml/badge.svg)](https://github.com/hypfvieh/dbus-java/actions/workflows/maven_jdk17.yml)
[![Maven Build/Test JDK 21](https://github.com/hypfvieh/dbus-java/actions/workflows/maven_jdk21.yml/badge.svg)](https://github.com/hypfvieh/dbus-java/actions/workflows/maven_jdk21.yml)

# dbus-java
 - Legacy 4.x: [![Maven Central](https://img.shields.io/maven-central/v/com.github.hypfvieh/dbus-java-core?versionPrefix=4&color=%2300AA00)](https://search.maven.org/search?q=g:com.github.hypfvieh%20AND%20a:dbus-java-core%20AND%20v:4*)
 - Javadoc 4.x: [![Javadoc](https://img.shields.io/maven-central/v/com.github.hypfvieh/dbus-java-core?versionPrefix=4&label=javadoc)](https://javadoc.io/doc/com.github.hypfvieh/dbus-java-core)
 - Current 5.x: [![Maven Central](https://img.shields.io/maven-central/v/com.github.hypfvieh/dbus-java-core?versionPrefix=5&color=%2300AA00)](https://search.maven.org/search?q=g:com.github.hypfvieh%20AND%20a:dbus-java-core%20AND%20v:5*)
 - Javadoc 5.x: [![Javadoc](https://img.shields.io/maven-central/v/com.github.hypfvieh/dbus-java-core?versionPrefix=5&label=javadoc)](https://javadoc.io/doc/com.github.hypfvieh/dbus-java-core)
 - Site: [Maven Site](https://hypfvieh.github.io/dbus-java/)

Improved version of [Java-DBus library provided by freedesktop.org](https://dbus.freedesktop.org/doc/dbus-java/) with support for Java 17+. 

### Important information when updating from dbus-java 4.x.x and earlier

The new major is no drop-in replacement for earlier versions!
It requires code changes and at least **Java 17**.

When migrating from 4.x to 5.x you have to fix/replace all usages of deprecated method calls and class usages.
Everything deprecated in a previous major version (4.x/3.x) and marked "forRemoval" is gone in 5.x.

When migrating from 3.x, the main difference is the separation of dbus-java into multi module project.
The base artifact is dbus-java-core and requires at least one additional transport artifact.
A transport provides the code to connect to DBus daemon on various ways (e.g. unix socket or TCP).

When updating to 4.x you have to add at least one transport to your project.
If you add a unix socket transport, you have to choose between jnr-unixsocket and native-unixsocket.
The jnr implementation will pull in jnr-unixsocket, jnr-posix etc. to your project.
It will also provide support for abstract unixsockets and is required if you want to use file descriptor passing.
If you need file descriptors as well you also have to add a proper implementation for that (see below).  

If you don't know what abstract unixsockets are and you don't need file descriptors you'll probably you can use native-unixsockets.

### Upgrade notes for 5.1.0
Upgrading to 5.1.0 should be no problem in most cases.

Beginning with 5.1.0 the behavior of `Variant<?>` has been altered to get a more consistent behavior.
More about that can be found [here](https://hypfvieh.github.io/dbus-java/variant-handling.html) .

If you used `DBusMap` before, you should use `LinkedHashMap` instead.

All methods previously returned instances of `DBusMap` will now return `LinkedHashMap`.
This is transparent if you didn't use `DBusMap` directly but using `Map` interface instead.

In this version the broken `hashCode()` implementation has been fixed in `DBusPath` allowing proper usage
of `DBusPath` as `Map` key. Before equal objects did not create the same `hashCode()` breaking the contract of `hashCode()` and `equals()`.

### Note to SPI providers
If you have used the SPI to extend the MessageReader/Writer of dbus-java before dbus-java 4.x, you have to update your code.
Old providers will not work with dbus-java 4.x/5.x because of changed SPI interfaces (sorry!).

The changes were required due to the support of native-unixsocket which is using java.nio, while the old dbus-java code
uses the old java.io socket API.

With dbus-java 4.x (and 5.x as well), java.nio is used for all transports and therefore required changes on the SPI.
```ISocketProvider``` will now use ```SocketChannel``` instead of ```Socket``` in the exported methods.

### Note for custom transports
If you previously used a custom transport you have to update your code when switching to dbus-java 5.x.
The `AbstractTransport` base class has been changed and now provides different methods to separate client and listening
(server) connections.

Additionally there is a new method called `closeTransport()` which must be implemented to ensure all used resources
(e.g. `SocketChannel` or `ServerSocketChannel` instance) are properly closed.
Previously a transport should have overridden `close()` and call `super.close()` after closing the transport.
This is now longer needed (`close()` is now final and cannot be overriden) and is replaced by `closeTransport()`.

The `connectImpl()` was previously existing and will now only be called for client side connections.
The new methods `bindImpl()`, `acceptImpl()` and `isBound()` are used for server connections and has been added in dbus-java 5.x.

The reason to provide separate methods was to allow bootstrapping server connections before accepting connections.
In the old implementation `accept()` was usually called in `connectImpl()` and therefore blocked the method until
a client was connected. This blocked setting up the server side before the first client was connecting.
This forced the user to use some random sleep times to wait for the server setup after first client connects.
With the separation no more sleep waits are required.

With the new methods, everything related to setup the server socket should be done in `bindImpl()` including the binding
of the listening socket (calling `bind()` on the server socket). Everything done in this method should not block.
You mustn't call `accept()` on your server socket in `bindImpl()`!

In `acceptImpl()` it is expected that the transport calls `accept()` on its server socket and therefore this method will block.
It must return the `SocketChannel` for each client connected (like `connectImpl()` does).

The `isBound()` method must return the bind status of the server socket. This means for example
server socket is not `null` and server socket is opened.
This method is used by `AbstractTransport` to determine if `bindImpl()` was called before and if the server socket is ready to accept
connections.


### How to use file descriptors?
In DBus-Java version below < 4.3.1 file descriptor usage was not supported out of the box and required a third party libary (see below).
Starting with version 4.3.1 file descriptors are supported when using junixsocket-transport.

When trying to use file descriptors in dbus-java 3.x and not providing a implementation for this feature, you may see weird NullPointerExceptions thrown in Message class.
In dbus-java < 4.3.1 you should see error messages indicating that file descriptors are not supported.

To use file descriptors with dbus-java version 4.x before 4.3.1 you have to do the following:
 - Add dbus-java-transport-jnr-unixsocket dependency to your project
 - Remove dbus-java-transport-native-unixsocket if you have used it before
 - Add dependency [com.rm5248:dbus-java-nativefd](https://github.com/rm5248/dbus-java-nativefd) to your classpath
 
When using dbus-java-nativefd, you have to use version 2.x when using dbus-java 4.x/5.x and 1.x if you use dbus-java 3.x.
DBus-java will automatically detect dbus-java-nativefd and will then provide access to file descriptors.

If you are using version 4.3.1 or higher, you may simple switch to `dbus-java-transport-junixsocket` (instead of `dbus-java-transport-jnr-unixsocket` or `dbus-java-transport-native-unixsocket`).
You do this by adding `dbus-java-transport-junixsocket` to your classpath.
Remember to remove the other unixsocket implementations because you are not allowed to have multiple implementations of the same protocol at once.

#### Please note: 
When adding `dbus-java-transport-junixsocket` to your classpath, you will also pull-in some artifacts of junixsocket project.
It is also possible that junixsocket will not work on your platform (depends on which platform and architecture you are using).
They provide a lot of ready-to-use artifacts for different platforms and architectures, but certainly not for all possible combinations out there.
In case your platform is not supported, you may try `dbus-java-transport-jnr-unixsocket` with [com.rm5248:dbus-java-nativefd](https://github.com/rm5248/dbus-java-nativefd), compile
junixsocket yourself or open a ticket at [junixsocket](https://github.com/kohlschutter/junixsocket) asking for help.

### Who uses dbus-java?
See the list in our [Wiki](https://github.com/hypfvieh/dbus-java/wiki)

### Sponsorship
[![Logonbox](.github/lb-logo.png "LogonBox")](https://www.logonbox.com)  

This project receives code contributions and donations from [LogonBox](https://www.logonbox.com).     
However [LogonBox](https://www.logonbox.com) is not responsible for this project and does not take influence in the development.  
The library will remain open source and MIT licensed and can still be used, forked or modified for free.

#### Changes

<<<<<<< HEAD
##### Changes in 5.2.0 (not yet released):
   - Re-Implemented `DBusMatchRule`
     - The new implementation can be found in `org.freedesktop.dbus.matchrules.DBusMatchRule`, the old `DBusMatchRule` class still exists and is now a subclass
     of the new implementation but is deprecated.
     - use `DBusMatchRuleBuilder` to create instances of the new `DBusMatchRule`
     - the `AbstractConnection.addSigHandler(DBusMatchRule, SigHandler)` is now public and can be used to register rules arbitrary rules
     - the new implementation supports additional MatchRules as defined by DBus Specification (except eavesdrop)
=======
##### Changes in 5.1.2 (not yet released):
   - removed properties from dbus-java.version which causes issues with reproducable builds ([PR#279](https://github.com/hypfvieh/dbus-java/issues/279)) 
>>>>>>> 5a8c8461

##### Changes in 5.1.1 (2025-03-14):
   - Added new Helper class `VariantBuilder` to allow creating Variants which contain Maps or Collections without messing with the required DBus type arguments
   - Fixed wrong/missing increment when resolving nested structs or deeply nested objects in `Marshalling.getDBusType` ([#265](https://github.com/hypfvieh/dbus-java/issues/265))
   - Fixed wrong import when generating Tuple containing Struct ([#264](https://github.com/hypfvieh/dbus-java/issues/264))
   - Added support for argument prefix for methods and constructors in `InterfaceCodeGenerator` (to e. g. allow generating code using similar code style like dbus-java with prefixing every argument with `_`)
   - Fixed printed version information in `InterfaceCodeGenerator` was always `null`
   - Smaller code cleanup in `InterfaceCodeGenerator` to prevent creating multiple empty lines
   - Dependency updates
   - Added support for `EmitsChangedSignal` ([PR#267](https://github.com/hypfvieh/dbus-java/issues/267)), thanks to [GeVa2072](https://github.com/GeVa2072)
   - Tighten PMD rules to disallow usage of `var` keyword
   - Updated Maven plugins
   - Improved documentation
   - Fixed issue with arrays, primitive arrays and `Collection` when used in signal constructors ([#268](https://github.com/hypfvieh/dbus-java/issues/268))
   - Improvements when using library in Kotlin projects ([PR#270](https://github.com/hypfvieh/dbus-java/issues/270)), thanks to [vicr123](https://github.com/vicr123)
   - Fixed exporting of methods which used a `Tuple` return type caused `ClassCastException` ([#271](https://github.com/hypfvieh/dbus-java/issues/271))
   - Deprecated `ObjectPath`, use `DBusPath` instead
   - Added `of(String...)` factory method to `DBusPath`
   - Smaller refactorings to reduce duplicated code
   - Added additional `getRemoteObject` methods which uses `DBusPath` as argument
   - Smaller improvements in empty array creation and other minor Improvements ([PR#276](https://github.com/hypfvieh/dbus-java/issues/276)), thanks to [joerg1985](https://github.com/joerg1985)

##### Changes in 5.1.0 (2024-08-01):
   - Use Junit BOM thanks to [spannm](https://github.com/spannm) ([PR#248](https://github.com/hypfvieh/dbus-java/issues/248))
   - More Java 17 syntactic sugar, thanks to [spannm](https://github.com/spannm) ([PR#249](https://github.com/hypfvieh/dbus-java/issues/249))
   - Added support for custom ClassLoader/ModuleLayer when configuring Transport (allows usage of third party transports when e.g. using JPMS) ([#251](https://github.com/hypfvieh/dbus-java/issues/251))
   - Improved handling of `@DBusBoundProperty` annotation ([#253](https://github.com/hypfvieh/dbus-java/issues/253)), ([PR#252](https://github.com/hypfvieh/dbus-java/issues/252))
   - Improved InterfaceCodeGenerator to handle generated struct class names properly ([#254](https://github.com/hypfvieh/dbus-java/issues/254))
   - Improved InterfaceCodeGenerator to add parameter/argument name to created struct class name (e.g. MyMethod(something) => MyMethodSomethingStruct)
   - Added dbus-java-transport-junixsocket to BOM ([#255](https://github.com/hypfvieh/dbus-java/issues/255))
   - Fixed issues in InterfaceCodeGenerator regarding missing imports or wrong annotation content ([#257](https://github.com/hypfvieh/dbus-java/issues/257))
   - Fixed issues with `GetAll` on Properites using Annotations ([#258](https://github.com/hypfvieh/dbus-java/issues/258))
   - Changed behavior of de-serialization on Variants containing Collections (Lists). Collections which contained a object which also has a primitive representation the collection was always converted to an array of primitives (e.g. Variant<List<Integer>> got Variant<int[]> on de-serialization). This is usually not expected. When defining a Variant<List<Integer>> it is expected to return that same type when de-serialized. The wrong behavior also caused issues when using `GetAll` method in `Properties` interface. [More information](https://hypfvieh.github.io/dbus-java/variant-handling.html) 
   - Deprecated `DBusMap` - all methods previously used or returned `DBusMap` will now return a `LinkedHashMap`
   - Fixed `hashCode()` and `equals()` method in `DBusPath` (`hashCode()` was completely wrong and violating the `hashCode()` contract when e.g. used as key in maps)
   - Added possibility to use `WeakHashMap` for imported objects (configurable by `DBusConnectionBuilder`), default behavior of using a `ConcurrentHashMap` is not changed (yet) ([#261](https://github.com/hypfvieh/dbus-java/issues/261))
 
##### Changes in 5.0.0 (2024-01-25):
   - **Updated minimum required Java version to 17**
   - Removed all classes and methods marked as deprecated in 4.x
   - Updated dependencies and maven plugins
   - Improved handling of listening connections to allow proper bootstrapping the connection before actually starting accepting new connections (thanks to [brett-smith](https://github.com/brett-smith) ([#213](https://github.com/hypfvieh/dbus-java/issues/213)))
   - Updated export-object documentation ([#236](https://github.com/hypfvieh/dbus-java/issues/236))
   - Fixed issues with autoConnect option, added method to register to bus by 'Hello' message manually, thanks to [brett-smith](https://github.com/brett-smith) ([#238](https://github.com/hypfvieh/dbus-java/issues/238))
   - Added feature which allows to annotate setter or getter methods in exported objects to use the DBus Properties interface behind the scenes, thanks to [brett-smith](https://github.com/brett-smith) ([PR#235](https://github.com/hypfvieh/dbus-java/issues/235))
   - `ExportedObject.isExcluded(Method)` now returns true for bridge, default and synthetic methods, reported by [brett-smith](https://github.com/brett-smith) ([#240](https://github.com/hypfvieh/dbus-java/issues/240))
   - DBusViewer: Remove DOCTYPE definition in introspection data using a regex which handles line breaks properly
   - Applied changes found by Sonarcloud static code analysis
   - Fixed issue with shared connections did not work when underlying transport was disconnected due to end-point (daemon) was stopped/restarted ([#244](https://github.com/hypfvieh/dbus-java/issues/244))
   - Fixed class cast exception in LoggingHelper ([#247](https://github.com/hypfvieh/dbus-java/issues/247)), reported by [AsamK](https://github.com/AsamK)

##### Changes in 4.3.1 (2023-10-03):
   - Provide classloader to ServiceLoader in TransportBuilder (for loading actual transports) and AbstractTransport (for loading IMessageReader/Writer implementations), thanks to [cthbleachbit](https://github.com/cthbleachbit) ([#210](https://github.com/hypfvieh/dbus-java/issues/210), [PR#211](https://github.com/hypfvieh/dbus-java/issues/211))
   - Added missing `connect()` method to `AbstractTransport` to allow connecting the underlying transport manually, thanks to [brett-smith](https://github.com/brett-smith) ([#212](https://github.com/hypfvieh/dbus-java/issues/212))
   - Fixed issue with SASL DATA command when no actual data is sent, thanks to [Prototik](https://github.com/Prototik) ([#214](https://github.com/hypfvieh/dbus-java/issues/214))
   - Fixed SASL AUTH did not read enough data when COOKIE was used, thanks to [Prototik](https://github.com/Prototik) ([#215](https://github.com/hypfvieh/dbus-java/issues/215))
   - Fixed several other issues when using SASL anonymous authentication, thanks to [Prototik](https://github.com/Prototik) ([PR#216](https://github.com/hypfvieh/dbus-java/pull/216))
   - Updated documentation ([#218](https://github.com/hypfvieh/dbus-java/issues/218))
   - Fixed possible issue with used serial numbers in messages because signals may manually incremented the serial without updating global serial ([#220](https://github.com/hypfvieh/dbus-java/issues/220))
   - Updated module-info exports, thanks to [brett-smith](https://github.com/brett-smith) ([#221](https://github.com/hypfvieh/dbus-java/issues/221))
   - Ensure that DBusDaemonThread is terminated when close() is called, thanks to [brett-smith](https://github.com/brett-smith) ([#222](https://github.com/hypfvieh/dbus-java/issues/222))
   - Fixed configured authentication mechanism was always ignored when connecting, thanks to [brett-smith](https://github.com/brett-smith) ([#223](https://github.com/hypfvieh/dbus-java/issues/223))
   - Improved logging and handling of disconnected transports in `DBusDaemon`, thanks to [brett-smith](https://github.com/brett-smith) ([#225](https://github.com/hypfvieh/dbus-java/issues/225))
   - Added additional transport (dbus-java-junixsocket), thanks to [Prototik](https://github.com/Prototik) ([#227](https://github.com/hypfvieh/dbus-java/issues/227)) for providing the implementation
   - Smaller refactorings to avoid code duplication for new transport
   - Use daemon threads in `ExecutorService` for DBus-Sender-Threads ([#234](https://github.com/hypfvieh/dbus-java/issues/234))

##### Changes in 4.3.0 (2023-03-10):

   - Fixed thread priority settings were never passed to thread factory, thanks to [DaveJarvis](https://github.com/DaveJarvis) ([#190](https://github.com/hypfvieh/dbus-java/issues/190))
   - Fixed possible NullPointer dereference in ReceivingService, thanks to [DaveJarvis](https://github.com/DaveJarvis) ([#191](https://github.com/hypfvieh/dbus-java/issues/191))
   - Make ReceivingServiceConfig final in builder, thanks to [DaveJarvis](https://github.com/DaveJarvis) ([#192](https://github.com/hypfvieh/dbus-java/issues/192))
   - Fixed issues with code generator, creating tuple classes without proper imports and having issues creating nested structs (struct in struct) ([#195](https://github.com/hypfvieh/dbus-java/issues/195))
   - Updated dependencies
   - Applied checkstyle suggestions
   - Fixed 'type' was not passed when creating dynamic proxy, thanks to [drivera73](https://github.com/drivera73) ([PR#198](https://github.com/hypfvieh/dbus-java/pull/198))
   - Fixed some possible NullPointerExceptions ([#201](https://github.com/hypfvieh/dbus-java/issues/201), [#202](https://github.com/hypfvieh/dbus-java/issues/202), [#204](https://github.com/hypfvieh/dbus-java/issues/204))
   - Improved encapsulation in BusAddress (and subclasses), deprecated `getParameter(String)` method ([#202](https://github.com/hypfvieh/dbus-java/issues/202))
   - Fixed potentially leaking streams in `SASL` `addCookie()`/`findCookie()` methods ([#205](https://github.com/hypfvieh/dbus-java/issues/205))
   - Replaced old school `PrintStream` file writing with `Files.write` ([#205](https://github.com/hypfvieh/dbus-java/issues/205))
   - Replaced usages of calls to `System.currentMillis()` for locking and waiting due to possible issues when NTP changes time during lock/wait ([#206](https://github.com/hypfvieh/dbus-java/issues/206))
   - Reduced duplicated code ([#206](https://github.com/hypfvieh/dbus-java/issues/206))
   - Updated PMD rules / enabled build failing when PMD/Checkstyle rules are violated
   - Replaced most usages of `System.out.print` and friends in unit tests (use a proper logger instead)
   - Improved logging (changed usage of LoggingHelper, added a better deepToString)
   - Support DBUS_TEST_HOME_DIR system property
   - Fixed issue with broken MethodReturn messages when running as server ([#207](https://github.com/hypfvieh/dbus-java/issues/207))
   - Changed SASL to read responses bytewise to prevent reading to much (and break the following message)
   - Added option to change authentication mode used in DBusDaemon (--auth-mode/-m)
   - Improved handling of broken connections in DBusDaemon
   - Fixed leaking threads in DBusDaemon
   - Fixed `EmbeddedDBusDaemon.startInBackgroundAndWait(long)` did not properly wait for the sender thread to be started ([#208](https://github.com/hypfvieh/dbus-java/issues/208))
   - Fixed DBusDaemon never used `MessageWriter`/`MessageReader` provided on classpath (always used the default implementation)
   - Some refactorings in DBusDaemon/EmbeddedDBusDaemon
   - Improved `AbstractTransport` to support listener connections properly (you have to use `listen()` method now, this allows proper usage of detected `MessageReader`/`MessageWriter` implementation)
   - New option in TransportBuilder to enforce Dbus-Keyring directory permissions (like adviced in DBus Spec). The default is not to check permissions, so the behavior is the same as before (dbus-java didn't care about permissions before)
   - Fixed OSGi packaging

##### Changes in 4.2.1 (2022-09-08):
   - Updated dependencies 
   - Compare bus type names using US locale ([#185](https://github.com/hypfvieh/dbus-java/issues/185))
   - Smaller cleanup/redesign in DBusDaemon
   - Fixed regression: Signals could not be created when using `@DBusInterfaceName("XX")` on signal interface classes ([#186](https://github.com/hypfvieh/dbus-java/issues/186))

##### Changes in 4.2.0 (2022-09-05):
   - Deprecated `TransportBuilder.isListening(boolean)` as method name signals that a `boolean` is returned but `TransportBuilder` is returned. Please use `TransportBuilder.listening(boolean)` instead. Old method will be removed in 4.3.0
   - Applied more PMD/CPD suggestions
   - Deprecated `DBusConnectionBuilder.getSystemEndianness()` and `DirectConnectionBuilder.getSystemEndianness()`, use `BaseConnectionBuilder.getSystemEndianness()` instead
   - Refactoring of `DBusConnectionBuilder` and `DirectConnectionBuilder` to use same base class `BaseConnectionBuilder` to reduce duplicated code
   - Moved receiving thread configuration stuff from `BaseConnectionBuilder` to `ReceivingServiceConfigBuilder`
     to configure receiving thread-pools e.g. use `DBusConnectionBuilder.forSessionBus().receivingThreadConfig().withXXX` and continue either with `.buildConnection()` 
     to get the connection object or `.connectionConfig()` to get back to the chosen connection builder
   - Added methods `withXXXThreadPriority` methods to `ReceivingServiceConfigBuilder` to allow changing the thread priority set for `ReceivingService` thread pool threads  ([#173](https://github.com/hypfvieh/dbus-java/issues/173))
   - Improved handling with different transports and address (e.g. fail early if no transport is provided for given address)
   - Added possibility to add custom retry-handler to `ReceivingService` using the builder
   - `ReceivingService` will now throw `IllegalThreadPoolStateException` (subclass of `IllegalStateException`) instead of `IllegalStateException` directly
   - Use `BusAddress` internally instead of Strings
   - Use subclasses of `BusAddress` in Tcp/UnixTransport
   - Added method `isBusType(String)` to `BusAddress` class which allows checking which kind of transport is used case-insensitive and null-safe
   - Support a custom callback on transports right before connecting (preConnectCallback) ([#174](https://github.com/hypfvieh/dbus-java/issues/174))
   - Reorganized `TransportBuilder`, this will also deprecate a lot of methods (`withXXX`) which were moved to `configure()` (which returns a `TransportConfigBuilder`)
   - Transport configuration is now accessible using the `DBusConnectionBuilder` or `DirectConnectionBuilder` (by using e.g. `DBusConnectionBuilder.forSession().transportConfig()`)
   - New `TransportConfig` supports additional configuration by providing a `Map<String,Object>` which allows passing arbitrary values to the transport
   - Updated SPI `ITransportProvider` which now takes a `TransportConfig` object instead of the timeout int. For compatibility the old method is still present (and will be delegated), but should be considered deprecated and will be removed in the future
   - Improved handling of remaining messages to send when disconnection is happening due to `IOException`. 
   In case the disconnect is forced by an exception the remaining messages will be omitted. Otherwise connection may block because of waiting for a replies for `MethodCall`s.
   It is assumed that a disconnection caused by an exception might have closed the transport already so no further messages may be send or received.
   - Allow setting the SASL user ID manually, thanks to [brett-smith](https://github.com/brett-smith) ([PR#178](https://github.com/hypfvieh/dbus-java/issues/178))
   - Moved all SASL related configuration to SaslConfig bean, deprecated methods in AbstractTransport directly related to that change
   - Removed usage of `AbstractConnection.TCP_ADDRESS_PROPERTY` as this was a special behavior for using/testing `DBusDaemon`
   - `EmbeddedDBusDaemon` will no longer set `AbstractConnection.TCP_ADDRESS_PROPERTY`, instead you have to handle the address you used for construction of `EmbeddedDBusDaemon` yourself
   - `DBusConnectionBuilder.forSessionBus()` will use the same validation applied to system addresses
   - Replaced calls to expensive method calls when logging with call which only gets executed if log level is enabled
   - Changed signal handling to use a matching method instead of relying on having a suitable map-key for every possible signal (causes high memory usage / lots of temporary objects, see [#182](https://github.com/hypfvieh/dbus-java/issues/182))
   - Removed usage of `SignalTuple` class
   - Improved `InputMessageStreamReader` to use a final socket channel and some more final member variables for constant size buffers ([#183](https://github.com/hypfvieh/dbus-java/issues/183))
   - Improved `Message` class to not create superflous `Variant` objects to populate message header ([#184](https://github.com/hypfvieh/dbus-java/issues/184))
   
##### Changes in 4.1.0 (2022-05-23):
   - Fixed regression not allowing to use classes directly implementing `DBusInterface` to be exported on the bus ([#157](https://github.com/hypfvieh/dbus-java/issues/157))
   - Throw AuthenticationException when SASL command was unreadable during logon handshake, thanks to [brett-smith](https://github.com/brett-smith) ([PR#158](https://github.com/hypfvieh/dbus-java/issues/158))
   - Fixed issue with handling signals in wrong order ([#159](https://github.com/hypfvieh/dbus-java/issues/159))
   - Applied changes found by PMD/IntelliJ static code analyzers
   - Deprecated `DBusConnection.newConnection`/`DBusConnection.getConnection`, please use DBusConnectionBuilder
   - Deprecated public constructors of `DirectConnection`, please use DirectConnectionBuilder
   - Added dbus-java-example module which contains samples and demonstration code on how to use dbus-java
   - Fixed issue when exporting nested objects ([#163](https://github.com/hypfvieh/dbus-java/issues/163))
   - Added bom ("Bill of Material") project module, thanks to [mk868](https://github.com/mk868) ([PR#167](https://github.com/hypfvieh/dbus-java/issues/167))
   - Fixed missing value in deprecated annotation; Removed duplicated code, thanks to [mk868](https://github.com/mk868) ([PR#168](https://github.com/hypfvieh/dbus-java/issues/168))
   
##### Changes in 4.0.0 (2021-12-30):
   - Requires at least **Java 11**
   - Added transport which uses native unix sockets provided by Java 16+ (see: [#145](https://github.com/hypfvieh/dbus-java/issues/145))
   - Splitted dbus-java to multiple modules:
      - dbus-java-core: Core dbus-java functions (always required)
      - dbus-java-transport-jnr-unixsocket: Unix socket support based on jnr-unixsocket
      - dbus-java-transport-native-unixsocket: Unix socket support based on native unix sockets (Java 16+ required)
      - dbus-java-transport-tcp: TCP based DBus messaging
      - dbus-java-utils: utilities which may help during development
   - Updated dependencies

##### Older Changes: [See Wiki ChangeLog 3x](https://github.com/hypfvieh/dbus-java/wiki/Changelog-3.x)<|MERGE_RESOLUTION|>--- conflicted
+++ resolved
@@ -124,18 +124,15 @@
 
 #### Changes
 
-<<<<<<< HEAD
 ##### Changes in 5.2.0 (not yet released):
+   - removed properties from dbus-java.version which causes issues with reproducable builds ([PR#279](https://github.com/hypfvieh/dbus-java/issues/279)) 
    - Re-Implemented `DBusMatchRule`
      - The new implementation can be found in `org.freedesktop.dbus.matchrules.DBusMatchRule`, the old `DBusMatchRule` class still exists and is now a subclass
      of the new implementation but is deprecated.
      - use `DBusMatchRuleBuilder` to create instances of the new `DBusMatchRule`
      - the `AbstractConnection.addSigHandler(DBusMatchRule, SigHandler)` is now public and can be used to register rules arbitrary rules
      - the new implementation supports additional MatchRules as defined by DBus Specification (except eavesdrop)
-=======
-##### Changes in 5.1.2 (not yet released):
-   - removed properties from dbus-java.version which causes issues with reproducable builds ([PR#279](https://github.com/hypfvieh/dbus-java/issues/279)) 
->>>>>>> 5a8c8461
+     - Extended `EmbeddedDBusDaemon` to properly support MatchRules
 
 ##### Changes in 5.1.1 (2025-03-14):
    - Added new Helper class `VariantBuilder` to allow creating Variants which contain Maps or Collections without messing with the required DBus type arguments
