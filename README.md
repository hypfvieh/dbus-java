# dbus-java
 - Legacy 3.x: [![Maven Central](https://maven-badges.herokuapp.com/maven-central/com.github.hypfvieh/dbus-java/badge.svg)](https://maven-badges.herokuapp.com/maven-central/com.github.hypfvieh/dbus-java)
 - Javadoc 3.x: [![Javadoc](https://javadoc.io/badge2/com.github.hypfvieh/dbus-java/javadoc.svg)](https://javadoc.io/doc/com.github.hypfvieh/dbus-java)
 - Current 4.x: [![Maven Central](https://maven-badges.herokuapp.com/maven-central/com.github.hypfvieh/dbus-java-core/badge.svg)](https://maven-badges.herokuapp.com/maven-central/com.github.hypfvieh/dbus-java-core)
 - Javadoc 4.x: [![Javadoc](https://javadoc.io/badge2/com.github.hypfvieh/dbus-java-core/javadoc.svg)](https://javadoc.io/doc/com.github.hypfvieh/dbus-java-core)

Improved version of [Java-DBus library provided by freedesktop.org](https://dbus.freedesktop.org/doc/dbus-java/) with support for Java 11+. 

### Important information when updating from dbus-java 3.x.x and earlier

The new major is no drop-in replacement for 2.7.x or 3.x.x version!
It requires code changes and at least **Java 11**.

Main difference is the separation of dbus-java functions (now called dbus-java-core) and the transports.
A transport provides the code to connect to DBus daemon on various ways (e.g. unix socket or TCP).

When updating to 4.x you have to add at least one transport to your project.
If you add a unix socket transport, you have to choose between jnr-unixsocket and native-unixsocket.
The later will require **Java 16+**, while jnr-unixsockets will work with Java 11 but will pull-in jnr-posix and friends to your project.

The native-unixsockets will work almost like the jnr-unixsockets except it does not support abstract unixsockets.
If you don't know what abstract unixsockets are, you'll probably don't need it and you can use native-unixsockets when using proper Java version.

If you use ```TransportFactory``` directly, you have to replace it with ```TransportBuilder```.

### Note to SPI providers
If you have used the SPI to extend the MessageReader/Writer of dbus-java, you have to update your code.
Old providers will not work with dbus-java 4.x because of changed SPI interfaces (sorry!).

The changes were required due to the support of native-unixsocket which is using java.nio, while the old dbus-java code
uses the old java.io socket API.

With dbus-java 4.x, java.nio is used for all transports and therefore required changes on the SPI.
```ISocketProvider``` will now use ```SocketChannel``` instead of ```Socket``` in the exported methods.

### Who uses dbus-java?
See the list in our [Wiki](https://github.com/hypfvieh/dbus-java/wiki)

<<<<<<< HEAD
#### Changes
##### Changes in 4.1.0 (not yet released):
=======
### Sponsorship
[![Logonbox](.github/lb-logo.png "LogonBox")](https://www.logonbox.com)  

This project receives code contributions and donations from [LogonBox](https://www.logonbox.com).     
However [LogonBox](https://www.logonbox.com) is not responsible for this project and does not take influence in the development.  
The library will remain open source and MIT licensed and can still be used, forked or modified for free.

### Changes
##### Changes in 4.0.1 (not yet released):
>>>>>>> 0a8a6699
   - Fixed regression not allowing to use classes directly implementing `DBusInterface` to be exported on the bus ([#157](https://github.com/hypfvieh/dbus-java/issues/157))
   - Throw AuthenticationException when SASL command was unreadable during logon handshake, thanks to [brett-smith](https://github.com/brett-smith) ([PR#158](https://github.com/hypfvieh/dbus-java/issues/158))
   - Fixed issue with handling signals in wrong order ([#159](https://github.com/hypfvieh/dbus-java/issues/159))
   - Applied changes found by PMD/IntelliJ static code analyzers
   - Deprecated `DBusConnection.newConnection`/`DBusConnection.getConnection`, please use DBusConnectionBuilder
   - Deprecated public constructors of `DirectConnection`, please use DirectConnectionBuilder
   
##### Changes in 4.0.0 (2021-12-30):
   - Requires at least **Java 11**
   - Added transport which uses native unix sockets provided by Java 16+ (see: [#145](https://github.com/hypfvieh/dbus-java/issues/145))
   - Splitted dbus-java to multiple modules:
      - dbus-java-core: Core dbus-java functions (always required)
      - dbus-java-transport-jnr-unixsocket: Unix socket support based on jnr-unixsocket
      - dbus-java-transport-native-unixsocket: Unix socket support based on native unix sockets (Java 16+ required)
      - dbus-java-transport-tcp: TCP based DBus messaging
      - dbus-java-utils: utilities which may help during development
   - Updated dependencies

##### Changes in 3.3.1 (Released: 2021-10-23):
   - Fixed some issues in InterfaceCodeGenerator related to signal constructors, thanks to [poeschel](https://github.com/poeschel) ([PR#146](https://github.com/hypfvieh/dbus-java/pull/146))
   - Fixed some issues in InterfaceCodeGenerator related to usage of Tuples, thanks to [poeschel](https://github.com/poeschel) ([PR#147](https://github.com/hypfvieh/dbus-java/pull/147))
   - Improved SASL authentication with domain sockets on OS X, thanks to [brett-smith](https://github.com/brett-smith) ([PR#148](https://github.com/hypfvieh/dbus-java/pull/148))
   - Fixed some issues related to marshalling/unmarshalling of Tuples, thanks to [poeschel](https://github.com/poeschel) ([PR#149](https://github.com/hypfvieh/dbus-java/pull/149))
   - Fixed various issues in Introspection generation introduced with [PR#143](https://github.com/hypfvieh/dbus-java/pull/143) and in marshalling caused by  [PR#149](https://github.com/hypfvieh/dbus-java/pull/149)
   - Fixed issue with interupted status of thread got lost after a synchronous method call was interrupted [#150](https://github.com/hypfvieh/dbus-java/issues/150)
   
##### Changes in 3.3.0 (Released: 2021-03-17):
  *CAUTION* - This version may contain breaking changes!!
  - Removed usage of java-utils
  - Moved Hexdump class from org.freedesktop to org.freedesktop.dbus.utils
  - Moved DBus interface from org.freedesktop to org.freedesktop.dbus.interfaces
  - Modulize dbus-java ([PR#125](https://github.com/hypfvieh/dbus-java/pull/125), thanks to [brett-smith](https://github.com/brett-smith))
  - DBusConnection.getConnection(DBusBusType _bustype) will no longer throw RuntimeException but DBusConnectionException if something went wrong establishing DBus connection [#128](https://github.com/hypfvieh/dbus-java/issues/128)
  - Support annotation to specify properties provided by an exported object (DBusProperty annotation) ([PR#131](https://github.com/hypfvieh/dbus-java/pull/131)/[#130](https://github.com/hypfvieh/dbus-java/issues/130)), thanks to [mk868](https://github.com/mk868)
  - Added support for the new DBusProperty annotations in InterfaceCodeGenerator Util ([PR#132](https://github.com/hypfvieh/dbus-java/pull/132)), thanks to [mk868](https://github.com/mk868)
  - License changed from LGPLv2 to MIT

##### Changes in 3.2.4:
  - Improved logging usage of Arrays.deepToString(Object[]), so this message will not be called in log statements if the loglevel is not enabled
  - Improved usage of regex and length checks [#119](https://github.com/hypfvieh/dbus-java/issues/119) & [PR#120](https://github.com/hypfvieh/dbus-java/pull/120) (thanks to [OlegAndreych](https://github.com/OlegAndreych))
  - Improvements in InterfaceCodeGenerator Util regarding creation of Struct classes ([#121](https://github.com/hypfvieh/dbus-java/issues/121))
  - Fixed possible race-conditions/dead-locks when disconnecting from DBus ([#123](https://github.com/hypfvieh/dbus-java/pull/123))
  
##### Changes in 3.2.3:
  - Fixed regression introduced with [#110](https://github.com/hypfvieh/dbus-java/pull/110) ([#114](https://github.com/hypfvieh/dbus-java/pull/114))

##### Changes in 3.2.2:
  - Fixed issue with introspection caused by changes in [#80](https://github.com/hypfvieh/dbus-java/issues/80) ([#103](https://github.com/hypfvieh/dbus-java/issues/103)), thanks to [AsamK](https://github.com/AsamK)
  - Added support for FreeBSD, ([#105](https://github.com/hypfvieh/dbus-java/pull/105)) thanks to [grembo](https://github.com/grembo)
  - Fixed SASL authentication may get stuck when using TCP ([#106](https://github.com/hypfvieh/dbus-java/pull/106)) thanks to [brett-smith](https://github.com/brett-smith)
 - Fixed issues when dealing with multiple signals of the same name but different signatures ([#110](https://github.com/hypfvieh/dbus-java/pull/110))
 - Dependency updates

##### Changes in 3.2.1
  - Fixed leaking signal handlers when using addSigHandler/removeSigHandler a lot ([#76](https://github.com/hypfvieh/dbus-java/issues/76))
  - Fixed unexported objects shown in introspection output ([#80](https://github.com/hypfvieh/dbus-java/issues/80))
  - Added support for providing alternative implementations of IMessageReader/IMessageWriter ([#81](https://github.com/hypfvieh/dbus-java/issues/81))
  - Removed support for file descriptor passing, as it is not working with jnr-unixsocket ([#81](https://github.com/hypfvieh/dbus-java/issues/81))
  - Fixed issue dealing with handled signals ([#97](https://github.com/hypfvieh/dbus-java/issues/97))
  - Fixes issue with InterfaceCodeGenerator util ([#95](https://github.com/hypfvieh/dbus-java/issues/95))
  - Fixes issue with InterfaceCodeGenerator util using incorrect type ([#83](https://github.com/hypfvieh/dbus-java/issues/83))

##### Changes in 3.2.0 
  - Replaced libmatthew with jnr-unixsocket
  - Removed all native library files and sources 
  - Added new transport system to use jnr-unixsocket (replaces old Transport class)
  - Added support for empty collections/arrays (thanks to [chris-melman](https://github.com/chris-melman))
  - Added support of DBUS_MACHINE_ID_LOCATION environment property to allow usage of dbus-java on Windows (thanks to [chris-melman](https://github.com/chris-melman))
  - Allow change of the default socket timeout (thanks to [chris-melman](https://github.com/chris-melman))
  - Detect system endianness for DBus message instead of using BIG endian all the time (#54)
  - Allow changing the default endianness (DBusConnection.setEndianness())
  - Providing OSGi ready artifact ([#33](https://github.com/hypfvieh/dbus-java/issues/32)) (thanks to [stack-head](https://github.com/stack-head))

##### Older Changes: [See Wiki ChangeLog](https://github.com/hypfvieh/dbus-java/wiki/Changelog)<|MERGE_RESOLUTION|>--- conflicted
+++ resolved
@@ -33,13 +33,9 @@
 With dbus-java 4.x, java.nio is used for all transports and therefore required changes on the SPI.
 ```ISocketProvider``` will now use ```SocketChannel``` instead of ```Socket``` in the exported methods.
 
-### Who uses dbus-java?
+#### Who uses dbus-java?
 See the list in our [Wiki](https://github.com/hypfvieh/dbus-java/wiki)
 
-<<<<<<< HEAD
-#### Changes
-##### Changes in 4.1.0 (not yet released):
-=======
 ### Sponsorship
 [![Logonbox](.github/lb-logo.png "LogonBox")](https://www.logonbox.com)  
 
@@ -47,9 +43,8 @@
 However [LogonBox](https://www.logonbox.com) is not responsible for this project and does not take influence in the development.  
 The library will remain open source and MIT licensed and can still be used, forked or modified for free.
 
-### Changes
-##### Changes in 4.0.1 (not yet released):
->>>>>>> 0a8a6699
+#### Changes
+##### Changes in 4.1.0 (not yet released):
    - Fixed regression not allowing to use classes directly implementing `DBusInterface` to be exported on the bus ([#157](https://github.com/hypfvieh/dbus-java/issues/157))
    - Throw AuthenticationException when SASL command was unreadable during logon handshake, thanks to [brett-smith](https://github.com/brett-smith) ([PR#158](https://github.com/hypfvieh/dbus-java/issues/158))
    - Fixed issue with handling signals in wrong order ([#159](https://github.com/hypfvieh/dbus-java/issues/159))
