--- conflicted
+++ resolved
@@ -15,11 +15,7 @@
     <parent>
         <groupId>com.github.hypfvieh</groupId>
         <artifactId>dbus-java-parent</artifactId>
-<<<<<<< HEAD
-        <version>3.3.2-SNAPSHOT</version>
-=======
         <version>4.0.0-SNAPSHOT</version>
->>>>>>> f5b09a19
     </parent>
 
     <properties>
@@ -45,12 +41,8 @@
     <dependencies>
         <dependency>
             <groupId>com.github.hypfvieh</groupId>
-            <artifactId>dbus-java</artifactId>
-<<<<<<< HEAD
-            <version>3.3.2-SNAPSHOT</version>
-=======
+            <artifactId>dbus-java-core</artifactId>
             <version>4.0.0-SNAPSHOT</version>
->>>>>>> f5b09a19
         </dependency>
 
         <dependency>
