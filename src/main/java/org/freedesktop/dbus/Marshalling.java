/*
   D-Bus Java Implementation
   Copyright (c) 2005-2006 Matthew Johnson

   This program is free software; you can redistribute it and/or modify it
   under the terms of either the GNU Lesser General Public License Version 2 or the
   Academic Free Licence Version 2.1.

   Full licence texts are included in the COPYING file with this program.
*/
package org.freedesktop.dbus;

import java.lang.reflect.Array;
import java.lang.reflect.Constructor;
import java.lang.reflect.Field;
import java.lang.reflect.GenericArrayType;
import java.lang.reflect.Method;
import java.lang.reflect.ParameterizedType;
import java.lang.reflect.Type;
import java.lang.reflect.TypeVariable;
import java.text.MessageFormat;
import java.util.ArrayList;
import java.util.Arrays;
import java.util.HashMap;
import java.util.LinkedHashMap;
import java.util.List;
import java.util.Map;
import java.util.Map.Entry;
<<<<<<< HEAD
import java.util.Vector;
=======
>>>>>>> ae1b4ae4

import org.freedesktop.dbus.annotations.Position;
import org.freedesktop.dbus.connections.AbstractConnection;
import org.freedesktop.dbus.exceptions.DBusException;
import org.freedesktop.dbus.interfaces.DBusInterface;
import org.freedesktop.dbus.interfaces.DBusSerializable;
import org.freedesktop.dbus.messages.Message;
import org.freedesktop.dbus.types.DBusListType;
import org.freedesktop.dbus.types.DBusMapType;
import org.freedesktop.dbus.types.DBusStructType;
import org.freedesktop.dbus.types.UInt16;
import org.freedesktop.dbus.types.UInt32;
import org.freedesktop.dbus.types.UInt64;
import org.freedesktop.dbus.types.Variant;
import org.slf4j.Logger;
import org.slf4j.LoggerFactory;

/**
 * Contains static methods for marshalling values.
 */
public final class Marshalling {
    private static final Logger LOGGER = LoggerFactory.getLogger(Marshalling.class);

    private static final Map<Type, String[]> TYPE_CACHE = new HashMap<>();
<<<<<<< HEAD

    private static final Map<Class<?>, Byte> CLASS_TO_ARGUMENTTYPE = new LinkedHashMap<>();
    static {
        CLASS_TO_ARGUMENTTYPE.put(Boolean.class, Message.ArgumentType.BOOLEAN); // class
        CLASS_TO_ARGUMENTTYPE.put(Boolean.TYPE, Message.ArgumentType.BOOLEAN); // primitive type
        
        CLASS_TO_ARGUMENTTYPE.put(Byte.class, Message.ArgumentType.BYTE);
        CLASS_TO_ARGUMENTTYPE.put(Byte.TYPE, Message.ArgumentType.BYTE);
        
        CLASS_TO_ARGUMENTTYPE.put(Short.class, Message.ArgumentType.INT16);
        CLASS_TO_ARGUMENTTYPE.put(Short.TYPE, Message.ArgumentType.INT16);
        
        CLASS_TO_ARGUMENTTYPE.put(Integer.class, Message.ArgumentType.INT32);
        CLASS_TO_ARGUMENTTYPE.put(Integer.TYPE, Message.ArgumentType.INT32);

        CLASS_TO_ARGUMENTTYPE.put(Long.class, Message.ArgumentType.INT64);
        CLASS_TO_ARGUMENTTYPE.put(Long.TYPE, Message.ArgumentType.INT64);
        
        CLASS_TO_ARGUMENTTYPE.put(Double.class, Message.ArgumentType.DOUBLE);        
        CLASS_TO_ARGUMENTTYPE.put(Double.TYPE, Message.ArgumentType.DOUBLE);
        
        if (AbstractConnection.FLOAT_SUPPORT) {
            CLASS_TO_ARGUMENTTYPE.put(Float.class, Message.ArgumentType.FLOAT);
            CLASS_TO_ARGUMENTTYPE.put(Float.TYPE, Message.ArgumentType.FLOAT);
        } else {
            CLASS_TO_ARGUMENTTYPE.put(Float.class, Message.ArgumentType.DOUBLE);
            CLASS_TO_ARGUMENTTYPE.put(Float.TYPE, Message.ArgumentType.DOUBLE);
        }
        
        CLASS_TO_ARGUMENTTYPE.put(UInt16.class, Message.ArgumentType.UINT16);        
        CLASS_TO_ARGUMENTTYPE.put(UInt32.class, Message.ArgumentType.UINT32);
        CLASS_TO_ARGUMENTTYPE.put(UInt64.class, Message.ArgumentType.UINT64);
        
        CLASS_TO_ARGUMENTTYPE.put(CharSequence.class, Message.ArgumentType.STRING);
        CLASS_TO_ARGUMENTTYPE.put(Variant.class, Message.ArgumentType.VARIANT);
        
        CLASS_TO_ARGUMENTTYPE.put(DBusInterface.class, Message.ArgumentType.OBJECT_PATH);
        CLASS_TO_ARGUMENTTYPE.put(Path.class, Message.ArgumentType.OBJECT_PATH);
        CLASS_TO_ARGUMENTTYPE.put(ObjectPath.class, Message.ArgumentType.OBJECT_PATH);
        
    }

    private Marshalling() {
=======

    private static final Map<Class<?>, Byte> CLASS_TO_ARGUMENTTYPE = new LinkedHashMap<>();
    static {
        CLASS_TO_ARGUMENTTYPE.put(Boolean.class, Message.ArgumentType.BOOLEAN); // class
        CLASS_TO_ARGUMENTTYPE.put(Boolean.TYPE, Message.ArgumentType.BOOLEAN); // primitive type

        CLASS_TO_ARGUMENTTYPE.put(Byte.class, Message.ArgumentType.BYTE);
        CLASS_TO_ARGUMENTTYPE.put(Byte.TYPE, Message.ArgumentType.BYTE);

        CLASS_TO_ARGUMENTTYPE.put(Short.class, Message.ArgumentType.INT16);
        CLASS_TO_ARGUMENTTYPE.put(Short.TYPE, Message.ArgumentType.INT16);

        CLASS_TO_ARGUMENTTYPE.put(Integer.class, Message.ArgumentType.INT32);
        CLASS_TO_ARGUMENTTYPE.put(Integer.TYPE, Message.ArgumentType.INT32);

        CLASS_TO_ARGUMENTTYPE.put(Long.class, Message.ArgumentType.INT64);
        CLASS_TO_ARGUMENTTYPE.put(Long.TYPE, Message.ArgumentType.INT64);

        CLASS_TO_ARGUMENTTYPE.put(Double.class, Message.ArgumentType.DOUBLE);
        CLASS_TO_ARGUMENTTYPE.put(Double.TYPE, Message.ArgumentType.DOUBLE);

        if (AbstractConnection.FLOAT_SUPPORT) {
            CLASS_TO_ARGUMENTTYPE.put(Float.class, Message.ArgumentType.FLOAT);
            CLASS_TO_ARGUMENTTYPE.put(Float.TYPE, Message.ArgumentType.FLOAT);
        } else {
            CLASS_TO_ARGUMENTTYPE.put(Float.class, Message.ArgumentType.DOUBLE);
            CLASS_TO_ARGUMENTTYPE.put(Float.TYPE, Message.ArgumentType.DOUBLE);
        }

        CLASS_TO_ARGUMENTTYPE.put(UInt16.class, Message.ArgumentType.UINT16);
        CLASS_TO_ARGUMENTTYPE.put(UInt32.class, Message.ArgumentType.UINT32);
        CLASS_TO_ARGUMENTTYPE.put(UInt64.class, Message.ArgumentType.UINT64);

        CLASS_TO_ARGUMENTTYPE.put(CharSequence.class, Message.ArgumentType.STRING);
        CLASS_TO_ARGUMENTTYPE.put(Variant.class, Message.ArgumentType.VARIANT);

        CLASS_TO_ARGUMENTTYPE.put(DBusInterface.class, Message.ArgumentType.OBJECT_PATH);
        CLASS_TO_ARGUMENTTYPE.put(DBusPath.class, Message.ArgumentType.OBJECT_PATH);
        CLASS_TO_ARGUMENTTYPE.put(ObjectPath.class, Message.ArgumentType.OBJECT_PATH);

>>>>>>> ae1b4ae4
    }

    private Marshalling() {
    }

    /**
    * Will return the DBus type corresponding to the given Java type.
    * Note, container type should have their ParameterizedType not their
    * Class passed in here.
    * @param c The Java types.
    * @return The DBus types.
    * @throws DBusException If the given type cannot be converted to a DBus type.
    */
    public static String getDBusType(Type[] c) throws DBusException {
        StringBuffer sb = new StringBuffer();
        for (Type t : c) {
            for (String s : getDBusType(t)) {
                sb.append(s);
            }
        }
        return sb.toString();
    }

    /**
    * Will return the DBus type corresponding to the given Java type.
    * Note, container type should have their ParameterizedType not their
    * Class passed in here.
    * @param _dataType The Java type.
    * @return The DBus type.
    * @throws DBusException If the given type cannot be converted to a DBus type.
    */
    public static String[] getDBusType(Type _dataType) throws DBusException {
        String[] cached = TYPE_CACHE.get(_dataType);
        if (null != cached) {
            return cached;
        }
        cached = getDBusType(_dataType, false);
        TYPE_CACHE.put(_dataType, cached);
        return cached;
    }

    /**
    * Will return the DBus type corresponding to the given Java type.
    * Note, container type should have their ParameterizedType not their
    * Class passed in here.
    * @param _dataType The Java type.
    * @param _basic If true enforces this to be a non-compound type. (compound types are Maps, Structs and Lists/arrays).
    * @return The DBus type.
    * @throws DBusException If the given type cannot be converted to a DBus type.
    */
    public static String[] getDBusType(Type _dataType, boolean _basic) throws DBusException {
        return recursiveGetDBusType(new StringBuffer[10], _dataType, _basic, 0);
    }

    private static String[] recursiveGetDBusType(StringBuffer[] _out, Type _dataType, boolean _basic, int _level) throws DBusException {
        if (_out.length <= _level) {
            StringBuffer[] newout = new StringBuffer[_out.length];
            System.arraycopy(_out, 0, newout, 0, _out.length);
            _out = newout;
        }
        if (null == _out[_level]) {
            _out[_level] = new StringBuffer();
        } else {
            _out[_level].delete(0, _out[_level].length());
        }

        if (_basic && !(_dataType instanceof Class<?>)) {
            throw new DBusException(_dataType + " is not a basic type");
        }

        if (_dataType instanceof TypeVariable) {
            _out[_level].append((char) Message.ArgumentType.VARIANT);
        } else if (_dataType instanceof GenericArrayType) {
            _out[_level].append((char) Message.ArgumentType.ARRAY);
            String[] s = recursiveGetDBusType(_out, ((GenericArrayType) _dataType).getGenericComponentType(), false, _level + 1);
            if (s.length != 1) {
                throw new DBusException("Multi-valued array types not permitted");
            }
            _out[_level].append(s[0]);
        } else if ((_dataType instanceof Class<?> && DBusSerializable.class.isAssignableFrom((Class<?>) _dataType)) || (_dataType instanceof ParameterizedType && DBusSerializable.class.isAssignableFrom((Class<?>) ((ParameterizedType) _dataType).getRawType()))) {
            // it's a custom serializable type
            Type[] newtypes = null;
            if (_dataType instanceof Class) {
                for (Method m : ((Class<?>) _dataType).getDeclaredMethods()) {
                    if (m.getName().equals("deserialize")) {
                        newtypes = m.getGenericParameterTypes();
                    }
                }
            } else {
                for (Method m : ((Class<?>) ((ParameterizedType) _dataType).getRawType()).getDeclaredMethods()) {
                    if (m.getName().equals("deserialize")) {
                        newtypes = m.getGenericParameterTypes();
                    }
                }
            }

            if (null == newtypes) {
                throw new DBusException("Serializable classes must implement a deserialize method");
            }

            String[] sigs = new String[newtypes.length];
            for (int j = 0; j < sigs.length; j++) {
                String[] ss = recursiveGetDBusType(_out, newtypes[j], false, _level + 1);
                if (1 != ss.length) {
                    throw new DBusException("Serializable classes must serialize to native DBus types");
                }
                sigs[j] = ss[0];
            }
            return sigs;
        } else if (_dataType instanceof ParameterizedType) {
            ParameterizedType p = (ParameterizedType) _dataType;
            if (p.getRawType().equals(Map.class)) {
                _out[_level].append("a{");
                Type[] t = p.getActualTypeArguments();
                try {
                    String[] s = recursiveGetDBusType(_out, t[0], true, _level + 1);
                    if (s.length != 1) {
                        throw new DBusException("Multi-valued array types not permitted");
                    }
                    _out[_level].append(s[0]);
                    s = recursiveGetDBusType(_out, t[1], false, _level + 1);
                    if (s.length != 1) {
                        throw new DBusException("Multi-valued array types not permitted");
                    }
                    _out[_level].append(s[0]);
                } catch (ArrayIndexOutOfBoundsException aioobe) {
                    LOGGER.debug("", aioobe);
                    throw new DBusException("Map must have 2 parameters");
                }
                _out[_level].append('}');
            } else if (List.class.isAssignableFrom((Class<?>) p.getRawType())) {
                for (Type t : p.getActualTypeArguments()) {
                    if (Type.class.equals(t)) {
                        _out[_level].append((char) Message.ArgumentType.SIGNATURE);
                    } else {
                        String[] s = recursiveGetDBusType(_out, t, false, _level + 1);
                        if (s.length != 1) {
                            throw new DBusException("Multi-valued array types not permitted");
                        }
                        _out[_level].append((char) Message.ArgumentType.ARRAY);
                        _out[_level].append(s[0]);
                    }
                }
            } else if (p.getRawType().equals(Variant.class)) {
                _out[_level].append((char) Message.ArgumentType.VARIANT);
            } else if (DBusInterface.class.isAssignableFrom((Class<?>) p.getRawType())) {
                _out[_level].append((char) Message.ArgumentType.OBJECT_PATH);
            } else if (Tuple.class.isAssignableFrom((Class<?>) p.getRawType())) {
                Type[] ts = p.getActualTypeArguments();
<<<<<<< HEAD
                Vector<String> vs = new Vector<>();
=======
                List<String> vs = new ArrayList<>();
>>>>>>> ae1b4ae4
                for (Type t : ts) {
                    for (String s : recursiveGetDBusType(_out, t, false, _level + 1)) {
                        vs.add(s);
                    }
                }
                return vs.toArray(new String[0]);
            } else {
                throw new DBusException("Exporting non-exportable parameterized type " + _dataType);
            }
        } else if (_dataType instanceof Class<?>) {
            Class<?> dataTypeClazz = (Class<?>) _dataType;
<<<<<<< HEAD
            
=======

>>>>>>> ae1b4ae4
            if (dataTypeClazz.isArray()) {
                if (Type.class.equals(((Class<?>) _dataType).getComponentType())) {
                    _out[_level].append((char) Message.ArgumentType.SIGNATURE);
                } else {
                    _out[_level].append((char) Message.ArgumentType.ARRAY);
                    String[] s = recursiveGetDBusType(_out, ((Class<?>) _dataType).getComponentType(), false, _level + 1);
                    if (s.length != 1) {
                        throw new DBusException("Multi-valued array types not permitted");
                    }
                    _out[_level].append(s[0]);
                }
            } else if (Struct.class.isAssignableFrom((Class<?>) _dataType)) {
                _out[_level].append((char) Message.ArgumentType.STRUCT1);
                Type[] ts = Container.getTypeCache(_dataType);
                if (null == ts) {
                    Field[] fs = ((Class<?>) _dataType).getDeclaredFields();
                    ts = new Type[fs.length];
                    for (Field f : fs) {
                        Position p = f.getAnnotation(Position.class);
                        if (null == p) {
                            continue;
                        }
                        ts[p.value()] = f.getGenericType();
                    }
                    Container.putTypeCache(_dataType, ts);
                }

                for (Type t : ts) {
                    if (t != null) {
                        for (String s : recursiveGetDBusType(_out, t, false, _level + 1)) {
                            _out[_level].append(s);
                        }
<<<<<<< HEAD
                    }
                }
                _out[_level].append(')');
                
            } else {
                if (dataTypeClazz.isPrimitive()) {
                    
                }
                
                boolean found = false;
                
                for (Entry<Class<?>, Byte> entry : CLASS_TO_ARGUMENTTYPE.entrySet()) {
                    if (entry.getKey().isAssignableFrom(dataTypeClazz)) {
                        _out[_level].append((char) entry.getValue().byteValue());
                        found = true;
                        break;
                    }
                }
=======
                    }
                }
                _out[_level].append(')');

            } else {
                if (dataTypeClazz.isPrimitive()) {

                }

                boolean found = false;

                for (Entry<Class<?>, Byte> entry : CLASS_TO_ARGUMENTTYPE.entrySet()) {
                    if (entry.getKey().isAssignableFrom(dataTypeClazz)) {
                        _out[_level].append((char) entry.getValue().byteValue());
                        found = true;
                        break;
                    }
                }
>>>>>>> ae1b4ae4
                if (!found) {
                    throw new DBusException("Exporting non-exportable type: " + _dataType);
                }
            }
        }

        LOGGER.trace("Converted Java type: {} to D-Bus Type: {}", _dataType, _out[_level]);

        return new String[] {
                _out[_level].toString()
        };
    }

    /**
    * Converts a dbus type string into Java Type objects,
    * @param dbus The DBus type or types.
    * @param rv List to return the types in.
    * @param limit Maximum number of types to parse (-1 == nolimit).
    * @return number of characters parsed from the type string.
    * @throws DBusException on error
    */
    public static int getJavaType(String dbus, List<Type> rv, int limit) throws DBusException {
        if (null == dbus || "".equals(dbus) || 0 == limit) {
            return 0;
        }

        try {
            int i = 0;
            for (; i < dbus.length() && (-1 == limit || limit > rv.size()); i++) {
                switch (dbus.charAt(i)) {
                case Message.ArgumentType.STRUCT1:
                    int j = i + 1;
                    for (int c = 1; c > 0; j++) {
                        if (')' == dbus.charAt(j)) {
                            c--;
                        } else if (Message.ArgumentType.STRUCT1 == dbus.charAt(j)) {
                            c++;
                        }
                    }

                    List<Type> contained = new ArrayList<>();
                    int c = getJavaType(dbus.substring(i + 1, j - 1), contained, -1);
                    rv.add(new DBusStructType(contained.toArray(new Type[0])));
                    i = j;
                    break;
                case Message.ArgumentType.ARRAY:
                    if (Message.ArgumentType.DICT_ENTRY1 == dbus.charAt(i + 1)) {
                        contained = new ArrayList<>();
                        c = getJavaType(dbus.substring(i + 2), contained, 2);
                        rv.add(new DBusMapType(contained.get(0), contained.get(1)));
                        i += (c + 2);
                    } else {
                        contained = new ArrayList<>();
                        c = getJavaType(dbus.substring(i + 1), contained, 1);
                        rv.add(new DBusListType(contained.get(0)));
                        i += c;
                    }
                    break;
                case Message.ArgumentType.VARIANT:
                    rv.add(Variant.class);
                    break;
                case Message.ArgumentType.BOOLEAN:
                    rv.add(Boolean.class);
                    break;
                case Message.ArgumentType.INT16:
                    rv.add(Short.class);
                    break;
                case Message.ArgumentType.BYTE:
                    rv.add(Byte.class);
                    break;
                case Message.ArgumentType.OBJECT_PATH:
                    rv.add(DBusInterface.class);
                    break;
                case Message.ArgumentType.UINT16:
                    rv.add(UInt16.class);
                    break;
                case Message.ArgumentType.INT32:
                    rv.add(Integer.class);
                    break;
                case Message.ArgumentType.UINT32:
                    rv.add(UInt32.class);
                    break;
                case Message.ArgumentType.INT64:
                    rv.add(Long.class);
                    break;
                case Message.ArgumentType.UINT64:
                    rv.add(UInt64.class);
                    break;
                case Message.ArgumentType.DOUBLE:
                    rv.add(Double.class);
                    break;
                case Message.ArgumentType.FLOAT:
                    rv.add(Float.class);
                    break;
                case Message.ArgumentType.STRING:
                    rv.add(CharSequence.class);
                    break;
                case Message.ArgumentType.SIGNATURE:
                    rv.add(Type[].class);
                    break;
                case Message.ArgumentType.DICT_ENTRY1:
                    rv.add(Map.Entry.class);
                    contained = new ArrayList<>();
                    c = getJavaType(dbus.substring(i + 1), contained, 2);
                    i += c + 1;
                    break;
                default:
                    throw new DBusException(MessageFormat.format("Failed to parse DBus type signature: {0} ({1}).", dbus, dbus.charAt(i)));
                }
            }
            return i;
        } catch (IndexOutOfBoundsException ioobe) {
            LOGGER.debug("Failed to parse DBus type signature.", ioobe);
            throw new DBusException("Failed to parse DBus type signature: " + dbus);
        }
    }

    /**
    * Recursively converts types for serialization onto DBus.
    * @param parameters The parameters to convert.
    * @param types The (possibly generic) types of the parameters.
    * @param conn the connection
    * @return The converted parameters.
    * @throws DBusException Thrown if there is an error in converting the objects.
    */
    public static Object[] convertParameters(Object[] parameters, Type[] types, AbstractConnection conn) throws DBusException {
        if (null == parameters) {
            return null;
        }
        for (int i = 0; i < parameters.length; i++) {
            if (null == parameters[i]) {
                continue;
            }
            LOGGER.trace("Converting {} from {} to {}", i, parameters[i], types[i]);

            if (parameters[i] instanceof DBusSerializable) {
                for (Method m : parameters[i].getClass().getDeclaredMethods()) {
                    if (m.getName().equals("deserialize")) {
                        Type[] newtypes = m.getParameterTypes();
                        Type[] expand = new Type[types.length + newtypes.length - 1];
                        System.arraycopy(types, 0, expand, 0, i);
                        System.arraycopy(newtypes, 0, expand, i, newtypes.length);
                        System.arraycopy(types, i + 1, expand, i + newtypes.length, types.length - i - 1);
                        types = expand;
                        Object[] newparams = ((DBusSerializable) parameters[i]).serialize();
                        Object[] exparams = new Object[parameters.length + newparams.length - 1];
                        System.arraycopy(parameters, 0, exparams, 0, i);
                        System.arraycopy(newparams, 0, exparams, i, newparams.length);
                        System.arraycopy(parameters, i + 1, exparams, i + newparams.length, parameters.length - i - 1);
                        parameters = exparams;
                    }
                }
                i--;
            } else if (parameters[i] instanceof Tuple) {
                Type[] newtypes = ((ParameterizedType) types[i]).getActualTypeArguments();
                Type[] expand = new Type[types.length + newtypes.length - 1];
                System.arraycopy(types, 0, expand, 0, i);
                System.arraycopy(newtypes, 0, expand, i, newtypes.length);
                System.arraycopy(types, i + 1, expand, i + newtypes.length, types.length - i - 1);
                types = expand;
                Object[] newparams = ((Tuple) parameters[i]).getParameters();
                Object[] exparams = new Object[parameters.length + newparams.length - 1];
                System.arraycopy(parameters, 0, exparams, 0, i);
                System.arraycopy(newparams, 0, exparams, i, newparams.length);
                System.arraycopy(parameters, i + 1, exparams, i + newparams.length, parameters.length - i - 1);
                parameters = exparams;
                LOGGER.trace("New params: {}, new types: {}", Arrays.deepToString(parameters), Arrays.deepToString(types));
                i--;
            } else if (types[i] instanceof TypeVariable && !(parameters[i] instanceof Variant)) {
                // its an unwrapped variant, wrap it
                parameters[i] = new Variant<>(parameters[i]);
            } else if (parameters[i] instanceof DBusInterface) {
                parameters[i] = conn.getExportedObject((DBusInterface) parameters[i]);
            }
        }
        return parameters;
    }

    @SuppressWarnings("unchecked")
    static Object deSerializeParameter(Object parameter, Type type, AbstractConnection conn) throws Exception {
        LOGGER.trace("Deserializing from {} to {}", parameter.getClass(), type.getClass());

        // its a wrapped variant, unwrap it
        if (type instanceof TypeVariable && parameter instanceof Variant) {
            parameter = ((Variant<?>) parameter).getValue();
        }

        // Turn a signature into a Type[]
        if (type instanceof Class && ((Class<?>) type).isArray() && ((Class<?>) type).getComponentType().equals(Type.class) && parameter instanceof String) {
            List<Type> rv = new ArrayList<>();
            getJavaType((String) parameter, rv, -1);
            parameter = rv.toArray(new Type[0]);
        }

        // its an object path, get/create the proxy
        if (parameter instanceof ObjectPath) {
            if (type instanceof Class && DBusInterface.class.isAssignableFrom((Class<?>) type)) {
                parameter = conn.getExportedObject(((ObjectPath) parameter).getSource(), ((ObjectPath) parameter).getPath());
            } else {
                parameter = new DBusPath(((ObjectPath) parameter).getPath());
            }
        }

        // it should be a struct. create it
        if (parameter instanceof Object[] && type instanceof Class && Struct.class.isAssignableFrom((Class<?>) type)) {
            LOGGER.trace("Creating Struct {} from {}", type, parameter);
            Type[] ts = Container.getTypeCache(type);
            if (null == ts) {
                Field[] fs = ((Class<?>) type).getDeclaredFields();
                ts = new Type[fs.length];
                for (Field f : fs) {
                    Position p = f.getAnnotation(Position.class);
                    if (null == p) {
                        continue;
                    }
                    ts[p.value()] = f.getGenericType();
                }
                Container.putTypeCache(type, ts);
            }

            // recurse over struct contents
            parameter = deSerializeParameters((Object[]) parameter, ts, conn);
            for (Constructor<?> con : ((Class<?>) type).getDeclaredConstructors()) {
                try {
                    parameter = con.newInstance((Object[]) parameter);
                    break;
                } catch (IllegalArgumentException exIa) {
                }
            }
        }

        // recurse over arrays
        if (parameter instanceof Object[]) {
            Type[] ts = new Type[((Object[]) parameter).length];
            Arrays.fill(ts, parameter.getClass().getComponentType());
            parameter = deSerializeParameters((Object[]) parameter, ts, conn);
        }
        if (parameter instanceof List) {
            Type type2;
            if (type instanceof ParameterizedType) {
                type2 = ((ParameterizedType) type).getActualTypeArguments()[0];
            } else if (type instanceof GenericArrayType) {
                type2 = ((GenericArrayType) type).getGenericComponentType();
            } else if (type instanceof Class && ((Class<?>) type).isArray()) {
                type2 = ((Class<?>) type).getComponentType();
            } else {
                type2 = null;
            }
            if (null != type2) {
                parameter = deSerializeParameters((List<Object>) parameter, type2, conn);
            }
        }

        // correct floats if appropriate
        if (type.equals(Float.class) || type.equals(Float.TYPE)) {
            if (!(parameter instanceof Float)) {
                parameter = ((Number) parameter).floatValue();
            }
        }

        // make sure arrays are in the correct format
        if (parameter instanceof Object[] || parameter instanceof List || parameter.getClass().isArray()) {
            if (type instanceof ParameterizedType) {
                parameter = ArrayFrob.convert(parameter, (Class<? extends Object>) ((ParameterizedType) type).getRawType());
            } else if (type instanceof GenericArrayType) {
                Type ct = ((GenericArrayType) type).getGenericComponentType();
                Class<?> cc = null;
                if (ct instanceof Class) {
                    cc = (Class<?>) ct;
                }
                if (ct instanceof ParameterizedType) {
                    cc = (Class<?>) ((ParameterizedType) ct).getRawType();
                }
                Object o = Array.newInstance(cc, 0);
                parameter = ArrayFrob.convert(parameter, o.getClass());
            } else if (type instanceof Class && ((Class<?>) type).isArray()) {
                Class<?> cc = ((Class<?>) type).getComponentType();
                if ((cc.equals(Float.class) || cc.equals(Float.TYPE)) && (parameter instanceof double[])) {
                    double[] tmp1 = (double[]) parameter;
                    float[] tmp2 = new float[tmp1.length];
                    for (int i = 0; i < tmp1.length; i++) {
                        tmp2[i] = (float) tmp1[i];
                    }
                    parameter = tmp2;
                }
                Object o = Array.newInstance(cc, 0);
                parameter = ArrayFrob.convert(parameter, o.getClass());
            }
        }
        if (parameter instanceof DBusMap) {
            LOGGER.trace("Deserializing a Map");
            DBusMap<?,?> dmap = (DBusMap<?,?>) parameter;
            Type[] maptypes = ((ParameterizedType) type).getActualTypeArguments();
            for (int i = 0; i < dmap.entries.length; i++) {
                dmap.entries[i][0] = deSerializeParameter(dmap.entries[i][0], maptypes[0], conn);
                dmap.entries[i][1] = deSerializeParameter(dmap.entries[i][1], maptypes[1], conn);
            }
        }
        return parameter;
    }

    static List<Object> deSerializeParameters(List<Object> parameters, Type type, AbstractConnection conn) throws Exception {
        LOGGER.trace("Deserializing from {} to {}",parameters, type);
        if (null == parameters) {
            return null;
        }
        for (int i = 0; i < parameters.size(); i++) {
            if (null == parameters.get(i)) {
                continue;
            }

            /* DO NOT DO THIS! IT'S REALLY NOT SUPPORTED!
             * if (type instanceof Class &&
               DBusSerializable.class.isAssignableFrom((Class) types[i])) {
            for (Method m: ((Class) types[i]).getDeclaredMethods())
               if (m.getName().equals("deserialize")) {
                  Type[] newtypes = m.getGenericParameterTypes();
                  try {
                     Object[] sub = new Object[newtypes.length];
                     System.arraycopy(parameters, i, sub, 0, newtypes.length);
                     sub = deSerializeParameters(sub, newtypes, conn);
                     DBusSerializable sz = (DBusSerializable) ((Class) types[i]).newInstance();
                     m.invoke(sz, sub);
                     Object[] compress = new Object[parameters.length - newtypes.length + 1];
                     System.arraycopy(parameters, 0, compress, 0, i);
                     compress[i] = sz;
                     System.arraycopy(parameters, i + newtypes.length, compress, i+1, parameters.length - i - newtypes.length);
                     parameters = compress;
                  } catch (ArrayIndexOutOfBoundsException AIOOBe) {
                     if (AbstractConnection.EXCEPTION_DEBUG && Debug.debug) Debug.print(Debug.ERR, AIOOBe);
                     throw new DBusException("Not enough elements to create custom object from serialized data ("+(parameters.size()-i)+" < "+(newtypes.length)+")");
                  }
               }
            } else*/
            parameters.set(i, deSerializeParameter(parameters.get(i), type, conn));
        }
        return parameters;
    }

    @SuppressWarnings("unchecked")
<<<<<<< HEAD
    static Object[] deSerializeParameters(Object[] parameters, Type[] types, AbstractConnection conn) throws Exception {
=======
    public static Object[] deSerializeParameters(Object[] parameters, Type[] types, AbstractConnection conn) throws Exception {
>>>>>>> ae1b4ae4
        LOGGER.trace("Deserializing from {} to {} ", Arrays.deepToString(parameters), Arrays.deepToString(types));
        if (null == parameters) {
            return null;
        }

        if (types.length == 1 && types[0] instanceof ParameterizedType && Tuple.class.isAssignableFrom((Class<?>) ((ParameterizedType) types[0]).getRawType())) {
            types = ((ParameterizedType) types[0]).getActualTypeArguments();
        }

        for (int i = 0; i < parameters.length; i++) {
            // CHECK IF ARRAYS HAVE THE SAME LENGTH <-- has to happen after expanding parameters
            if (i >= types.length) {
                if (LOGGER.isDebugEnabled()) {
                    LOGGER.error("Parameter length differs, expected {} but got {}", parameters.length, types.length);
                    for (int j = 0; j < parameters.length; j++) {
                        LOGGER.error("Error, Parameters differ: {}, '{}'", j, parameters[j].toString());
                    }
                }
                throw new DBusException("Error deserializing message: number of parameters didn't match receiving signature");
            }
            if (null == parameters[i]) {
                continue;
            }

            if ((types[i] instanceof Class && DBusSerializable.class.isAssignableFrom((Class<? extends Object>) types[i])) || (types[i] instanceof ParameterizedType && DBusSerializable.class.isAssignableFrom((Class<? extends Object>) ((ParameterizedType) types[i]).getRawType()))) {
                Class<? extends DBusSerializable> dsc;
                if (types[i] instanceof Class) {
                    dsc = (Class<? extends DBusSerializable>) types[i];
                } else {
                    dsc = (Class<? extends DBusSerializable>) ((ParameterizedType) types[i]).getRawType();
                }
                for (Method m : dsc.getDeclaredMethods()) {
                    if (m.getName().equals("deserialize")) {
                        Type[] newtypes = m.getGenericParameterTypes();
                        try {
                            Object[] sub = new Object[newtypes.length];
                            System.arraycopy(parameters, i, sub, 0, newtypes.length);
                            sub = deSerializeParameters(sub, newtypes, conn);
                            DBusSerializable sz = dsc.newInstance();
                            m.invoke(sz, sub);
                            Object[] compress = new Object[parameters.length - newtypes.length + 1];
                            System.arraycopy(parameters, 0, compress, 0, i);
                            compress[i] = sz;
                            System.arraycopy(parameters, i + newtypes.length, compress, i + 1, parameters.length - i - newtypes.length);
                            parameters = compress;
                        } catch (ArrayIndexOutOfBoundsException aioobe) {
                            LOGGER.debug("", aioobe);
                            throw new DBusException(MessageFormat.format("Not enough elements to create custom object from serialized data ({0} < {1}).", parameters.length - i, newtypes.length));
                        }
                    }
                }
            } else {
                parameters[i] = deSerializeParameter(parameters[i], types[i], conn);
            }
        }
        return parameters;
    }
}<|MERGE_RESOLUTION|>--- conflicted
+++ resolved
@@ -26,10 +26,6 @@
 import java.util.List;
 import java.util.Map;
 import java.util.Map.Entry;
-<<<<<<< HEAD
-import java.util.Vector;
-=======
->>>>>>> ae1b4ae4
 
 import org.freedesktop.dbus.annotations.Position;
 import org.freedesktop.dbus.connections.AbstractConnection;
@@ -54,28 +50,27 @@
     private static final Logger LOGGER = LoggerFactory.getLogger(Marshalling.class);
 
     private static final Map<Type, String[]> TYPE_CACHE = new HashMap<>();
-<<<<<<< HEAD
 
     private static final Map<Class<?>, Byte> CLASS_TO_ARGUMENTTYPE = new LinkedHashMap<>();
     static {
         CLASS_TO_ARGUMENTTYPE.put(Boolean.class, Message.ArgumentType.BOOLEAN); // class
         CLASS_TO_ARGUMENTTYPE.put(Boolean.TYPE, Message.ArgumentType.BOOLEAN); // primitive type
-        
+
         CLASS_TO_ARGUMENTTYPE.put(Byte.class, Message.ArgumentType.BYTE);
         CLASS_TO_ARGUMENTTYPE.put(Byte.TYPE, Message.ArgumentType.BYTE);
-        
+
         CLASS_TO_ARGUMENTTYPE.put(Short.class, Message.ArgumentType.INT16);
         CLASS_TO_ARGUMENTTYPE.put(Short.TYPE, Message.ArgumentType.INT16);
-        
+
         CLASS_TO_ARGUMENTTYPE.put(Integer.class, Message.ArgumentType.INT32);
         CLASS_TO_ARGUMENTTYPE.put(Integer.TYPE, Message.ArgumentType.INT32);
 
         CLASS_TO_ARGUMENTTYPE.put(Long.class, Message.ArgumentType.INT64);
         CLASS_TO_ARGUMENTTYPE.put(Long.TYPE, Message.ArgumentType.INT64);
-        
-        CLASS_TO_ARGUMENTTYPE.put(Double.class, Message.ArgumentType.DOUBLE);        
+
+        CLASS_TO_ARGUMENTTYPE.put(Double.class, Message.ArgumentType.DOUBLE);
         CLASS_TO_ARGUMENTTYPE.put(Double.TYPE, Message.ArgumentType.DOUBLE);
-        
+
         if (AbstractConnection.FLOAT_SUPPORT) {
             CLASS_TO_ARGUMENTTYPE.put(Float.class, Message.ArgumentType.FLOAT);
             CLASS_TO_ARGUMENTTYPE.put(Float.TYPE, Message.ArgumentType.FLOAT);
@@ -83,50 +78,6 @@
             CLASS_TO_ARGUMENTTYPE.put(Float.class, Message.ArgumentType.DOUBLE);
             CLASS_TO_ARGUMENTTYPE.put(Float.TYPE, Message.ArgumentType.DOUBLE);
         }
-        
-        CLASS_TO_ARGUMENTTYPE.put(UInt16.class, Message.ArgumentType.UINT16);        
-        CLASS_TO_ARGUMENTTYPE.put(UInt32.class, Message.ArgumentType.UINT32);
-        CLASS_TO_ARGUMENTTYPE.put(UInt64.class, Message.ArgumentType.UINT64);
-        
-        CLASS_TO_ARGUMENTTYPE.put(CharSequence.class, Message.ArgumentType.STRING);
-        CLASS_TO_ARGUMENTTYPE.put(Variant.class, Message.ArgumentType.VARIANT);
-        
-        CLASS_TO_ARGUMENTTYPE.put(DBusInterface.class, Message.ArgumentType.OBJECT_PATH);
-        CLASS_TO_ARGUMENTTYPE.put(Path.class, Message.ArgumentType.OBJECT_PATH);
-        CLASS_TO_ARGUMENTTYPE.put(ObjectPath.class, Message.ArgumentType.OBJECT_PATH);
-        
-    }
-
-    private Marshalling() {
-=======
-
-    private static final Map<Class<?>, Byte> CLASS_TO_ARGUMENTTYPE = new LinkedHashMap<>();
-    static {
-        CLASS_TO_ARGUMENTTYPE.put(Boolean.class, Message.ArgumentType.BOOLEAN); // class
-        CLASS_TO_ARGUMENTTYPE.put(Boolean.TYPE, Message.ArgumentType.BOOLEAN); // primitive type
-
-        CLASS_TO_ARGUMENTTYPE.put(Byte.class, Message.ArgumentType.BYTE);
-        CLASS_TO_ARGUMENTTYPE.put(Byte.TYPE, Message.ArgumentType.BYTE);
-
-        CLASS_TO_ARGUMENTTYPE.put(Short.class, Message.ArgumentType.INT16);
-        CLASS_TO_ARGUMENTTYPE.put(Short.TYPE, Message.ArgumentType.INT16);
-
-        CLASS_TO_ARGUMENTTYPE.put(Integer.class, Message.ArgumentType.INT32);
-        CLASS_TO_ARGUMENTTYPE.put(Integer.TYPE, Message.ArgumentType.INT32);
-
-        CLASS_TO_ARGUMENTTYPE.put(Long.class, Message.ArgumentType.INT64);
-        CLASS_TO_ARGUMENTTYPE.put(Long.TYPE, Message.ArgumentType.INT64);
-
-        CLASS_TO_ARGUMENTTYPE.put(Double.class, Message.ArgumentType.DOUBLE);
-        CLASS_TO_ARGUMENTTYPE.put(Double.TYPE, Message.ArgumentType.DOUBLE);
-
-        if (AbstractConnection.FLOAT_SUPPORT) {
-            CLASS_TO_ARGUMENTTYPE.put(Float.class, Message.ArgumentType.FLOAT);
-            CLASS_TO_ARGUMENTTYPE.put(Float.TYPE, Message.ArgumentType.FLOAT);
-        } else {
-            CLASS_TO_ARGUMENTTYPE.put(Float.class, Message.ArgumentType.DOUBLE);
-            CLASS_TO_ARGUMENTTYPE.put(Float.TYPE, Message.ArgumentType.DOUBLE);
-        }
 
         CLASS_TO_ARGUMENTTYPE.put(UInt16.class, Message.ArgumentType.UINT16);
         CLASS_TO_ARGUMENTTYPE.put(UInt32.class, Message.ArgumentType.UINT32);
@@ -139,7 +90,6 @@
         CLASS_TO_ARGUMENTTYPE.put(DBusPath.class, Message.ArgumentType.OBJECT_PATH);
         CLASS_TO_ARGUMENTTYPE.put(ObjectPath.class, Message.ArgumentType.OBJECT_PATH);
 
->>>>>>> ae1b4ae4
     }
 
     private Marshalling() {
@@ -289,11 +239,7 @@
                 _out[_level].append((char) Message.ArgumentType.OBJECT_PATH);
             } else if (Tuple.class.isAssignableFrom((Class<?>) p.getRawType())) {
                 Type[] ts = p.getActualTypeArguments();
-<<<<<<< HEAD
-                Vector<String> vs = new Vector<>();
-=======
                 List<String> vs = new ArrayList<>();
->>>>>>> ae1b4ae4
                 for (Type t : ts) {
                     for (String s : recursiveGetDBusType(_out, t, false, _level + 1)) {
                         vs.add(s);
@@ -305,11 +251,7 @@
             }
         } else if (_dataType instanceof Class<?>) {
             Class<?> dataTypeClazz = (Class<?>) _dataType;
-<<<<<<< HEAD
-            
-=======
-
->>>>>>> ae1b4ae4
+
             if (dataTypeClazz.isArray()) {
                 if (Type.class.equals(((Class<?>) _dataType).getComponentType())) {
                     _out[_level].append((char) Message.ArgumentType.SIGNATURE);
@@ -342,18 +284,17 @@
                         for (String s : recursiveGetDBusType(_out, t, false, _level + 1)) {
                             _out[_level].append(s);
                         }
-<<<<<<< HEAD
                     }
                 }
                 _out[_level].append(')');
-                
+
             } else {
                 if (dataTypeClazz.isPrimitive()) {
-                    
-                }
-                
+
+                }
+
                 boolean found = false;
-                
+
                 for (Entry<Class<?>, Byte> entry : CLASS_TO_ARGUMENTTYPE.entrySet()) {
                     if (entry.getKey().isAssignableFrom(dataTypeClazz)) {
                         _out[_level].append((char) entry.getValue().byteValue());
@@ -361,26 +302,6 @@
                         break;
                     }
                 }
-=======
-                    }
-                }
-                _out[_level].append(')');
-
-            } else {
-                if (dataTypeClazz.isPrimitive()) {
-
-                }
-
-                boolean found = false;
-
-                for (Entry<Class<?>, Byte> entry : CLASS_TO_ARGUMENTTYPE.entrySet()) {
-                    if (entry.getKey().isAssignableFrom(dataTypeClazz)) {
-                        _out[_level].append((char) entry.getValue().byteValue());
-                        found = true;
-                        break;
-                    }
-                }
->>>>>>> ae1b4ae4
                 if (!found) {
                     throw new DBusException("Exporting non-exportable type: " + _dataType);
                 }
@@ -721,11 +642,7 @@
     }
 
     @SuppressWarnings("unchecked")
-<<<<<<< HEAD
-    static Object[] deSerializeParameters(Object[] parameters, Type[] types, AbstractConnection conn) throws Exception {
-=======
     public static Object[] deSerializeParameters(Object[] parameters, Type[] types, AbstractConnection conn) throws Exception {
->>>>>>> ae1b4ae4
         LOGGER.trace("Deserializing from {} to {} ", Arrays.deepToString(parameters), Arrays.deepToString(types));
         if (null == parameters) {
             return null;
