--- conflicted
+++ resolved
@@ -403,7 +403,20 @@
                 return new String[] {};
         }
     }
-
+    /**
+     * Performs SASL auth on the given socketchannel.
+     * Mode selects whether to run as a SASL server or client.
+     * Types is a bitmask of the available auth types.
+     *
+     * @param mode mode
+     * @param types types
+     * @param guid guid
+     * @param out out
+     * @param in in
+     * @param us us
+     * @return true if the auth was successful and false if it failed.
+     * @throws IOException on failure
+     */
     public boolean auth(SaslMode _mode, int _types, String _guid, SocketChannel _sock, AbstractTransport _transport) throws IOException {
         String luid = null;
         String kernelUid = null;
@@ -576,8 +589,8 @@
                             _sock.read(buf); // 0
                             state = SaslAuthState.WAIT_AUTH;
                         } else {
+                            Credentials credentials;
                             try {
-<<<<<<< HEAD
                                 // TODO: how to solve this in freebsd?
 //                              if (FreeBSDHelper.isFreeBSD()) {
 //                                  long euid = FreeBSDHelper.recv_cred(_us);
@@ -591,20 +604,6 @@
                                 }
                                 if (kuid >= 0) {
                                     kernelUid = stupidlyEncode("" + kuid);
-=======
-                                if (Util.isMacOs() || FreeBSDHelper.isFreeBSD()) {
-                                    long euid = FreeBSDHelper.recv_cred(us);
-                                    if (euid >= 0) {
-                                        kernelUid = stupidlyEncode("" + euid);
-                                    }
-                                } else if (us instanceof UnixSocket) {
-                                	 
-                                    credentials = ((UnixSocket) us).getCredentials();
-                                    int kuid = credentials.getUid();
-                                    if (kuid >= 0) {
-                                        kernelUid = stupidlyEncode("" + kuid);
-                                    }
->>>>>>> c19bc5eb
                                 }
                                 state = SaslAuthState.WAIT_AUTH;
 
