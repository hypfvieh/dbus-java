<?xml version="1.0" encoding="UTF-8"?>
<project xmlns="http://maven.apache.org/POM/4.0.0" xmlns:xsi="http://www.w3.org/2001/XMLSchema-instance" xsi:schemaLocation="http://maven.apache.org/POM/4.0.0 http://maven.apache.org/maven-v4_0_0.xsd">

    <modelVersion>4.0.0</modelVersion>
    <packaging>jar</packaging>

    <artifactId>dbus-java</artifactId>

    <name>${project.artifactId}</name>

    <description>
        Improved version of the DBus-Java library provided by freedesktop.org (https://dbus.freedesktop.org/doc/dbus-java/).
    </description>

    <parent>
        <groupId>com.github.hypfvieh</groupId>
        <artifactId>dbus-java-parent</artifactId>
        <version>3.0.3-SNAPSHOT</version>
    </parent>

    <properties>
    </properties>

    <build>
        <plugins>
            <plugin>
                <groupId>org.apache.maven.plugins</groupId>
                <artifactId>maven-enforcer-plugin</artifactId>
                <version>3.0.0-M2</version>
                <executions>
                    <execution>
                        <id>enforce-maven</id>
                        <goals>
                            <goal>enforce</goal>
                        </goals>
                        <configuration>
                            <rules>
                                <requireMavenVersion>
                                    <version>3.5.0</version>
                                </requireMavenVersion>
                                <requireJavaVersion>
                                    <version>${maven.compiler.source}</version>
                                </requireJavaVersion>
                                <requireOS>
                                    <family>unix</family>
                                </requireOS>
                            </rules>
                        </configuration>
                    </execution>
                </executions>
            </plugin>
            <plugin>
                <groupId>org.codehaus.mojo</groupId>
                <artifactId>animal-sniffer-maven-plugin</artifactId>
                <version>1.17</version>
                <configuration>
                    <signature>
                        <groupId>org.codehaus.mojo.signature</groupId>
                        <artifactId>java18</artifactId>
                        <version>1.0</version>
                    </signature>
                </configuration>
                <executions>
                    <execution>
                        <id>sniffer_check</id>
                        <phase>test</phase>
                        <goals>
                            <goal>check</goal>
                        </goals>
                    </execution>
                </executions>
            </plugin>
            <plugin>
                <groupId>org.apache.maven.plugins</groupId>
                <artifactId>maven-jar-plugin</artifactId>
                <version>3.0.2</version>
                <executions>
                    <execution>
                        <goals>
                            <goal>test-jar</goal>
                        </goals>
                    </execution>
                </executions>
                <configuration>
                    <archive>
                        <manifest>
                            <addDefaultImplementationEntries>true</addDefaultImplementationEntries>
                        </manifest>
                    </archive>
                </configuration>
            </plugin>
            <plugin>
                <groupId>org.apache.maven.plugins</groupId>
                <artifactId>maven-surefire-plugin</artifactId>
                <version>3.0.0-M3</version>
                <configuration>
                    <forkCount>1</forkCount>
                    <reuseForks>false</reuseForks>
                    <systemPropertyVariables>
                        <logback.configurationFile>${basedir}/src/test/resources/logback.xml</logback.configurationFile>
                    </systemPropertyVariables>
                </configuration>
            </plugin>

        </plugins>
    </build>

<<<<<<< HEAD
	<dependencies>
         <dependency>
            <groupId>com.github.jnr</groupId>
            <artifactId>jnr-unixsocket</artifactId>
            <version>0.22</version>
        </dependency>
            
		<dependency>
			<groupId>com.github.hypfvieh</groupId>
			<artifactId>java-utils</artifactId>
			<version>1.0.5</version>
		</dependency>
=======
    <dependencies>
        <dependency>
            <groupId>com.github.hypfvieh</groupId>
            <artifactId>java-utils</artifactId>
            <version>1.0.5</version>
        </dependency>
>>>>>>> 2e83f913

        <dependency>
            <groupId>ch.qos.logback</groupId>
            <artifactId>logback-core</artifactId>
            <scope>test</scope>
        </dependency>

        <dependency>
            <groupId>ch.qos.logback</groupId>
            <artifactId>logback-classic</artifactId>
            <scope>test</scope>
        </dependency>
    </dependencies>

    <scm>
        <connection>scm:git:https://github.com/hypfvieh/dbus-java.git</connection>
        <developerConnection>scm:git:https://github.com/hypfvieh/dbus-java.git</developerConnection>
        <url>https://github.com/hypfvieh/dbus-java.git</url>
      <tag>HEAD</tag>
  </scm>

</project><|MERGE_RESOLUTION|>--- conflicted
+++ resolved
@@ -105,27 +105,18 @@
         </plugins>
     </build>
 
-<<<<<<< HEAD
-	<dependencies>
-         <dependency>
-            <groupId>com.github.jnr</groupId>
-            <artifactId>jnr-unixsocket</artifactId>
-            <version>0.22</version>
-        </dependency>
-            
-		<dependency>
-			<groupId>com.github.hypfvieh</groupId>
-			<artifactId>java-utils</artifactId>
-			<version>1.0.5</version>
-		</dependency>
-=======
     <dependencies>
         <dependency>
             <groupId>com.github.hypfvieh</groupId>
             <artifactId>java-utils</artifactId>
             <version>1.0.5</version>
         </dependency>
->>>>>>> 2e83f913
+        
+        <dependency>
+            <groupId>com.github.jnr</groupId>
+            <artifactId>jnr-unixsocket</artifactId>
+            <version>0.22</version>
+        </dependency>
 
         <dependency>
             <groupId>ch.qos.logback</groupId>
