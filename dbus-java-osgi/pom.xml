<?xml version="1.0" encoding="UTF-8"?>
<project xmlns="http://maven.apache.org/POM/4.0.0" xmlns:xsi="http://www.w3.org/2001/XMLSchema-instance" xsi:schemaLocation="http://maven.apache.org/POM/4.0.0 http://maven.apache.org/maven-v4_0_0.xsd">

    <modelVersion>4.0.0</modelVersion>
    <packaging>bundle</packaging>

    <artifactId>dbus-java-osgi</artifactId>

    <name>${project.artifactId}</name>

    <description>
        Improved version of the DBus-Java library provided by freedesktop.org (https://dbus.freedesktop.org/doc/dbus-java/).
        This is the OSGi compliant bundle of all required libraries in one bundle.
    </description>

    <parent>
        <groupId>com.github.hypfvieh</groupId>
        <artifactId>dbus-java-parent</artifactId>
<<<<<<< HEAD
        <version>3.3.2-SNAPSHOT</version>
=======
        <version>4.0.0-SNAPSHOT</version>
>>>>>>> f5b09a19
    </parent>

    <properties>
    </properties>

    <build>
        <sourceDirectory>${basedir}/../dbus-java/src/main/java</sourceDirectory>
        <resources>
            <resource>
                <directory>${basedir}/../dbus-java/src/main/resources</directory>
            </resource>
        </resources>
        <plugins>
            <plugin>
                <groupId>org.apache.felix</groupId>
                <artifactId>maven-bundle-plugin</artifactId>
                <version>5.1.1</version>
                <extensions>true</extensions>
                <configuration>
                    <manifestLocation>META-INF</manifestLocation>
                    <instructions>
                        <Bundle-ManifestVersion>2</Bundle-ManifestVersion>
                        <Bundle-SymbolicName>${project.artifactId}</Bundle-SymbolicName>
                        <Bundle-Name>${project.name}</Bundle-Name>
                        <Bundle-Description>dbus-java-osgi</Bundle-Description>
                        <Bundle-Vendor>JCI</Bundle-Vendor>
                        <Bundle-Version>${project.version}</Bundle-Version>
                        <Bundle-ActivationPolicy>lazy</Bundle-ActivationPolicy>
                        <Import-Package> org.slf4j,
                            sun.misc,
                            org.eclipse.jdt.annotation;resolution:=optional 
                        </Import-Package>
                        <Export-Package>org.freedesktop.*</Export-Package>
                        <Embed-Dependency>!junit-*,!slf4j*, !mockito*,
                            !logback*, !apiguardian*, !opentest4j*,
                            !objenesis, !org.eclipse.jdt.annotation*,
                            !byte-buddy*, ;scope=compile|runtime</Embed-Dependency>
                        <Embed-Transitive>true</Embed-Transitive>
                    </instructions>
                </configuration>
            </plugin>
        </plugins>
    </build>

    <dependencies>
        <dependency>
            <groupId>org.eclipse.jdt</groupId>
            <artifactId>org.eclipse.jdt.annotation</artifactId>
            <version>2.2.0</version>
        </dependency>
                
        <dependency>
            <groupId>com.github.jnr</groupId>
            <artifactId>jnr-unixsocket</artifactId>
        </dependency>

        <!-- Export sun.misc module for OSGI use, required for jnr-posix (used by jnr-unixsocket) -->
        <dependency>
            <groupId>com.diffplug.osgi</groupId>
            <artifactId>com.diffplug.osgi.extension.sun.misc</artifactId>
            <version>0.0.0</version>
        </dependency> 
    </dependencies>
   
</project><|MERGE_RESOLUTION|>--- conflicted
+++ resolved
@@ -16,11 +16,7 @@
     <parent>
         <groupId>com.github.hypfvieh</groupId>
         <artifactId>dbus-java-parent</artifactId>
-<<<<<<< HEAD
-        <version>3.3.2-SNAPSHOT</version>
-=======
         <version>4.0.0-SNAPSHOT</version>
->>>>>>> f5b09a19
     </parent>
 
     <properties>
