<?xml version="1.0" encoding="UTF-8"?>
<project xmlns="http://maven.apache.org/POM/4.0.0" xmlns:xsi="http://www.w3.org/2001/XMLSchema-instance"
	xsi:schemaLocation="http://maven.apache.org/POM/4.0.0 http://maven.apache.org/maven-v4_0_0.xsd">

	<modelVersion>4.0.0</modelVersion>
	<packaging>jar</packaging>

	<groupId>com.github.hypfvieh</groupId>
	<artifactId>dbus-java</artifactId>
<<<<<<< HEAD
	<version>2.7.6-SNAPSHOT</version>
=======
	<version>3.0.0-SNAPSHOT</version>
>>>>>>> ae1b4ae4

	<name>${project.artifactId}</name>

	<description>
		Improved version of the DBus-Java library provided by freedesktop.org (https://dbus.freedesktop.org/doc/dbus-java/).
	</description>

	<properties>
		<maven.compiler.source>1.8</maven.compiler.source>
		<maven.compiler.target>1.8</maven.compiler.target>
        <project.build.sourceEncoding>UTF-8</project.build.sourceEncoding>
	</properties>

	<build>
		<plugins>
			<plugin>
				<groupId>org.apache.maven.plugins</groupId>
				<artifactId>maven-jar-plugin</artifactId>
				<version>3.0.2</version>
				<executions>
					<execution>
						<goals>
							<goal>test-jar</goal>
						</goals>
					</execution>
				</executions>
				<configuration>
					<archive>
						<manifest>
							<addDefaultImplementationEntries>true</addDefaultImplementationEntries>
						</manifest>
					</archive>
				</configuration>
			</plugin>
		    <plugin>
				<groupId>org.codehaus.mojo</groupId>
				<artifactId>exec-maven-plugin</artifactId>
				<version>1.6.0</version>
				<executions>
				    <execution>
                        <id>compile-native</id>
                        <phase>none</phase> <!-- set to 'compile' to build native library in target/native -->
                        <goals>
                            <goal>exec</goal>
                        </goals>
                        <configuration>
                          <workingDirectory>src/native</workingDirectory>
                          <executable>./compile_native.sh</executable>
                          <arguments>
                            <argument>${project.build.directory}</argument>
                            <argument>${project.basedir}</argument>
                            <classpath />
                          </arguments>                          
                        </configuration>
                    </execution>
				</executions>
			</plugin>			
			<plugin>
				<groupId>org.apache.maven.plugins</groupId>
				<artifactId>maven-surefire-plugin</artifactId>
				<version>2.20.1</version>
				<configuration>
				    <forkCount>1</forkCount>
				    <reuseForks>true</reuseForks>
				    <skipAfterFailureCount>1</skipAfterFailureCount>
				</configuration>
			</plugin>
		</plugins>
	</build>

	<dependencies>
		<dependency>
			<groupId>com.github.hypfvieh</groupId>
<<<<<<< HEAD
			<artifactId>libmatthew</artifactId>
			<version>0.8.4-SNAPSHOT</version>
=======
			<artifactId>java-utils</artifactId>
			<version>1.0.3-SNAPSHOT</version>
>>>>>>> ae1b4ae4
		</dependency>
	
		<dependency>
			<groupId>org.slf4j</groupId>
			<artifactId>slf4j-api</artifactId>
			<version>1.7.25</version>
		</dependency>

		<dependency>
			<groupId>junit</groupId>
			<artifactId>junit</artifactId>
			<version>4.12</version>
			<scope>test</scope>
		</dependency>
		
		<dependency>
		    <groupId>org.slf4j</groupId>
		    <artifactId>slf4j-simple</artifactId>
		    <version>1.7.25</version>
		    <scope>test</scope>
       	</dependency>
       	
        <!-- Mockito mocking framework. -->
        <dependency>
            <groupId>org.mockito</groupId>
            <artifactId>mockito-core</artifactId>
            <version>2.13.0</version>
        </dependency>
               	
	</dependencies>

	<scm>
		<connection>scm:git:https://github.com/hypfvieh/dbus-java.git</connection>
		<developerConnection>scm:git:https://github.com/hypfvieh/dbus-java.git</developerConnection>
		<url>https://github.com/hypfvieh/dbus-java.git</url>
	</scm>

	<licenses>
		<license>
			<name>GNU Lesser/Library General Public License version 2</name>
			<url>https://www.gnu.org/licenses/lgpl.html</url>
		</license>
	</licenses>

	<developers>
		<developer>
			<id>matthew</id>
			<name>Matthew Johnson</name>
			<email>src@matthew.ath.cx</email>
		</developer>
		<developer>
			<id>hypfvieh</id>
			<name>David M.</name>
			<email>hypfvieh@googlemail.com</email>
		</developer>
	</developers>
</project><|MERGE_RESOLUTION|>--- conflicted
+++ resolved
@@ -7,11 +7,7 @@
 
 	<groupId>com.github.hypfvieh</groupId>
 	<artifactId>dbus-java</artifactId>
-<<<<<<< HEAD
-	<version>2.7.6-SNAPSHOT</version>
-=======
 	<version>3.0.0-SNAPSHOT</version>
->>>>>>> ae1b4ae4
 
 	<name>${project.artifactId}</name>
 
@@ -22,7 +18,7 @@
 	<properties>
 		<maven.compiler.source>1.8</maven.compiler.source>
 		<maven.compiler.target>1.8</maven.compiler.target>
-        <project.build.sourceEncoding>UTF-8</project.build.sourceEncoding>
+                <project.build.sourceEncoding>UTF-8</project.build.sourceEncoding>
 	</properties>
 
 	<build>
@@ -46,54 +42,29 @@
 					</archive>
 				</configuration>
 			</plugin>
-		    <plugin>
-				<groupId>org.codehaus.mojo</groupId>
-				<artifactId>exec-maven-plugin</artifactId>
-				<version>1.6.0</version>
-				<executions>
-				    <execution>
-                        <id>compile-native</id>
-                        <phase>none</phase> <!-- set to 'compile' to build native library in target/native -->
-                        <goals>
-                            <goal>exec</goal>
-                        </goals>
-                        <configuration>
-                          <workingDirectory>src/native</workingDirectory>
-                          <executable>./compile_native.sh</executable>
-                          <arguments>
-                            <argument>${project.build.directory}</argument>
-                            <argument>${project.basedir}</argument>
-                            <classpath />
-                          </arguments>                          
-                        </configuration>
-                    </execution>
-				</executions>
-			</plugin>			
-			<plugin>
-				<groupId>org.apache.maven.plugins</groupId>
-				<artifactId>maven-surefire-plugin</artifactId>
-				<version>2.20.1</version>
-				<configuration>
-				    <forkCount>1</forkCount>
-				    <reuseForks>true</reuseForks>
-				    <skipAfterFailureCount>1</skipAfterFailureCount>
-				</configuration>
-			</plugin>
+
 		</plugins>
 	</build>
 
 	<dependencies>
 		<dependency>
 			<groupId>com.github.hypfvieh</groupId>
-<<<<<<< HEAD
 			<artifactId>libmatthew</artifactId>
 			<version>0.8.4-SNAPSHOT</version>
-=======
+			<exclusions>
+	           <exclusion>
+	               <groupId>com.github.hypfvieh</groupId>
+	               <artifactId>java-utils</artifactId>
+	           </exclusion>	
+			</exclusions>
+        </dependency>
+		
+		<dependency>
+			<groupId>com.github.hypfvieh</groupId>
 			<artifactId>java-utils</artifactId>
-			<version>1.0.3-SNAPSHOT</version>
->>>>>>> ae1b4ae4
+			<version>1.0.4-SNAPSHOT</version>
 		</dependency>
-	
+		
 		<dependency>
 			<groupId>org.slf4j</groupId>
 			<artifactId>slf4j-api</artifactId>
@@ -112,7 +83,7 @@
 		    <artifactId>slf4j-simple</artifactId>
 		    <version>1.7.25</version>
 		    <scope>test</scope>
-       	</dependency>
+        	</dependency>
        	
         <!-- Mockito mocking framework. -->
         <dependency>
