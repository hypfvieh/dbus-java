--- conflicted
+++ resolved
@@ -6,11 +6,7 @@
 
     <groupId>com.github.hypfvieh</groupId>
     <artifactId>dbus-java-parent</artifactId>
-<<<<<<< HEAD
-    <version>4.3.2-SNAPSHOT</version>
-=======
     <version>5.0.0-SNAPSHOT</version>
->>>>>>> 232ebfb9
 
     <name>${project.artifactId}</name>
     <url>https://github.com/hypfvieh/dbus-java</url>
@@ -31,11 +27,11 @@
         
         <junit5.minor.version>10.0</junit5.minor.version>
         <pmd.version>6.55.0</pmd.version>
-        <checkstyle.version>10.12.2</checkstyle.version>
-        <logback.version>1.4.9</logback.version>
-        <slf4j.version>2.0.7</slf4j.version>
-        <jnr-unixsocket.version>0.38.20</jnr-unixsocket.version>
-        <junixsocket.version>2.7.0</junixsocket.version>
+        <checkstyle.version>10.12.4</checkstyle.version>
+        <logback.version>1.4.11</logback.version>
+        <slf4j.version>2.0.9</slf4j.version>
+        <jnr-unixsocket.version>0.38.21</jnr-unixsocket.version>
+        <junixsocket.version>2.8.1</junixsocket.version>
 
         <parentDir>${project.basedir}</parentDir>
     </properties>
@@ -46,6 +42,7 @@
         <module>dbus-java-utils</module>
         <module>dbus-java-transport-jnr-unixsocket</module>
         <module>dbus-java-transport-junixsocket</module>
+        <module>dbus-java-transport-native-unixsocket</module>
         <module>dbus-java-transport-tcp</module>
         <module>dbus-java-bom</module>
         <module>dbus-java-tests</module>
