<?xml version="1.0" encoding="UTF-8"?>
<project xmlns="http://maven.apache.org/POM/4.0.0" xmlns:xsi="http://www.w3.org/2001/XMLSchema-instance" xsi:schemaLocation="http://maven.apache.org/POM/4.0.0 http://maven.apache.org/maven-v4_0_0.xsd">

    <modelVersion>4.0.0</modelVersion>
    <packaging>pom</packaging>

    <groupId>com.github.hypfvieh</groupId>
    <artifactId>dbus-java-parent</artifactId>
    <version>5.0.0-SNAPSHOT</version>

    <name>${project.artifactId}</name>
    <url>https://github.com/hypfvieh/dbus-java</url>

    <description>DBus-Java library module parent</description>

    <properties>
        <maven.compiler.release>17</maven.compiler.release>
        <maven.compiler.source>17</maven.compiler.source>
        <maven.compiler.target>17</maven.compiler.target>
        <project.build.sourceEncoding>UTF-8</project.build.sourceEncoding>
        
        <maven.javadoc.skip>false</maven.javadoc.skip>
        <check.skip-javadoc>false</check.skip-javadoc>

        <check.skip-checkstyle>false</check.skip-checkstyle>
        <check.skip-pmd>false</check.skip-pmd>
        
<<<<<<< HEAD
        <junit5.minor.version>9.2</junit5.minor.version>
        <pmd.version>6.55.0</pmd.version>
        <checkstyle.version>10.9.3</checkstyle.version>
        <logback.version>1.4.6</logback.version>
        <slf4j.version>2.0.7</slf4j.version>
        <jnr-unixsocket.version>0.38.19</jnr-unixsocket.version>
=======
        <junit5.minor.version>10.0</junit5.minor.version>
        <pmd.version>6.55.0</pmd.version>
        <logback.version>1.4.9</logback.version>
        <slf4j.version>2.0.7</slf4j.version>
        <jnr-unixsocket.version>0.38.20</jnr-unixsocket.version>
>>>>>>> 2fd46153
        <junixsocket.version>2.7.0</junixsocket.version>

        <parentDir>${project.basedir}</parentDir>
    </properties>

    <modules>
        <module>dbus-java-core</module>
        <module>dbus-java-osgi</module>
        <module>dbus-java-utils</module>
        <module>dbus-java-transport-jnr-unixsocket</module>
        <module>dbus-java-transport-junixsocket</module>
        <module>dbus-java-transport-tcp</module>
        <module>dbus-java-bom</module>
        <module>dbus-java-tests</module>
        <module>dbus-java-examples</module>
    </modules>

    <build>
        <plugins>
            <plugin>
                <groupId>org.apache.maven.plugins</groupId>
                <artifactId>maven-deploy-plugin</artifactId>
            </plugin>
            
            <plugin>
                <groupId>org.apache.maven.plugins</groupId>
                <artifactId>maven-enforcer-plugin</artifactId>
            </plugin>
                        
            <plugin>
                <groupId>org.apache.maven.plugins</groupId>
                <artifactId>maven-javadoc-plugin</artifactId>
            </plugin>
            
            <plugin>
                <groupId>org.apache.maven.plugins</groupId>
                <artifactId>maven-site-plugin</artifactId>
            </plugin>
            
            <plugin>
                <groupId>org.apache.maven.plugins</groupId>
                <artifactId>maven-source-plugin</artifactId>
            </plugin>

            <plugin>
                <groupId>org.apache.maven.plugins</groupId>
                <artifactId>maven-checkstyle-plugin</artifactId>
                <executions>
                    <execution>
                        <id>baag.default</id>
                        <goals>
                            <goal>check</goal>
                        </goals>
						<phase>test-compile</phase> <!-- fail before we do testing -->
                    </execution>
                </executions>
            </plugin>
        </plugins>

        <pluginManagement>
            <plugins>
                <plugin>
                    <groupId>org.codehaus.mojo</groupId>
                    <artifactId>versions-maven-plugin</artifactId>
                    <version>2.15.0</version>
                </plugin>

                <plugin>
                    <groupId>org.apache.maven.plugins</groupId>
                    <artifactId>maven-javadoc-plugin</artifactId>
                    <version>3.5.0</version>
                    <configuration>
                        <skip>${check.skip-javadoc}</skip>
                        <doclint>none</doclint>
                        <!--  required because multi-release artifact will fuck up javadoc generation -->
                        <failOnError>false</failOnError>
                        <failOnWarnings>false</failOnWarnings>
                    </configuration>
                    <executions>
                        <execution>
                            <id>attach-javadocs</id>
                            <goals>
                                <goal>jar</goal>
                            </goals>
                        </execution>
                    </executions>
                </plugin>

                <plugin>
                    <groupId>org.apache.maven.plugins</groupId>
                    <artifactId>maven-enforcer-plugin</artifactId>
                    <version>3.3.0</version>
                    <executions>
                        <execution>
                            <id>enforce-maven</id>
                            <goals>
                                <goal>enforce</goal>
                            </goals>
                            <configuration>
                                <rules>
                                    <requireMavenVersion>
                                        <version>3.5.0</version>
                                    </requireMavenVersion>
                                    <requireJavaVersion>
                                        <version>${maven.compiler.release}</version>
                                    </requireJavaVersion>
                                    <requireOS>
                                        <family>unix</family>
                                    </requireOS>
                                </rules>
                            </configuration>
                        </execution>
                    </executions>
                </plugin>
                
                <plugin>
                    <groupId>org.apache.maven.plugins</groupId>
                    <artifactId>maven-jar-plugin</artifactId>
                    <version>3.3.0</version>
                    <executions>
                        <execution>
                            <goals>
                                <goal>test-jar</goal>
                            </goals>
                        </execution>
                    </executions>
                    <configuration>
                        <archive>
                            <manifest>
                                <addDefaultImplementationEntries>true</addDefaultImplementationEntries>
                            </manifest>
                        </archive>
                    </configuration>
                </plugin>
                
                <plugin>
                    <groupId>org.apache.maven.plugins</groupId>
                    <artifactId>maven-surefire-plugin</artifactId>
                    <version>3.0.0</version>
                    <configuration>
                        <forkCount>1</forkCount>
                        <reuseForks>false</reuseForks>
                        <systemPropertyVariables>
                            <logback.configurationFile>${basedir}/src/test/resources/logback.xml</logback.configurationFile>
                        </systemPropertyVariables>
                    </configuration>
                </plugin>
                
                <plugin>
                    <groupId>org.apache.maven.plugins</groupId>
                    <artifactId>maven-compiler-plugin</artifactId>
                    <version>3.11.0</version>
                    <executions>
                        <execution>
                            <id>compile</id>
                            <goals>
                                <goal>compile</goal>
                            </goals>
                            <configuration>
                                <release>${maven.compiler.source}</release>
                            </configuration>
                        </execution>
                    </executions>
                </plugin>
                <plugin>
                    <groupId>org.apache.maven.plugins</groupId>
                    <artifactId>maven-release-plugin</artifactId>
                    <version>3.0.0</version>
                    <configuration>
                        <autoVersionSubmodules>true</autoVersionSubmodules>
                        <releaseProfiles>release</releaseProfiles>
                        <goals>deploy</goals>
                        <pushChanges>false</pushChanges>
                    </configuration>
                </plugin>

                <plugin>
                    <groupId>org.apache.maven.plugins</groupId>
                    <artifactId>maven-source-plugin</artifactId>
                    <version>3.2.1</version>
                    <executions>
                        <execution>
                            <id>attach-sources</id>
                            <goals>
                                <goal>jar-no-fork</goal>
                            </goals>
                        </execution>
                    </executions>
                </plugin>

                <plugin>
                    <!-- http://maven.apache.org/plugins/maven-pmd-plugin/ -->
                    <groupId>org.apache.maven.plugins</groupId>
                    <artifactId>maven-pmd-plugin</artifactId>
                    <version>3.20.0</version>
                    <dependencies>
                        <dependency>
                            <groupId>net.sourceforge.pmd</groupId>
                            <artifactId>pmd-core</artifactId>
                            <version>${pmd.version}</version>
                        </dependency>
                        <dependency>
                            <groupId>net.sourceforge.pmd</groupId>
                            <artifactId>pmd-java</artifactId>
                            <version>${pmd.version}</version>
                        </dependency>
                        <dependency>
                            <groupId>net.sourceforge.pmd</groupId>
                            <artifactId>pmd-javascript</artifactId>
                            <version>${pmd.version}</version>
                        </dependency>
                        <dependency>
                            <groupId>net.sourceforge.pmd</groupId>
                            <artifactId>pmd-jsp</artifactId>
                            <version>${pmd.version}</version>
                        </dependency>
                    </dependencies>
                    <configuration>
                        <skip>${check.skip-pmd}</skip>
                        <failOnViolation>true</failOnViolation>
                        <printFailingErrors>true</printFailingErrors>
                        <includeTests>true</includeTests>
                        <failurePriority>4</failurePriority>
                        <!-- minimum number of tokens that need to be duplicated before it causes a violation: -->
                        <minimumTokens>100</minimumTokens>
                        <rulesets>
                            <ruleset>${parentDir}/src/main/resources/pmd_rules.xml</ruleset>
                        </rulesets>
                    </configuration>
                </plugin>

                <plugin>
                    <!-- Documentation: http://maven.apache.org/plugins/maven-checkstyle-plugin/ -->
                    <groupId>org.apache.maven.plugins</groupId>
                    <artifactId>maven-checkstyle-plugin</artifactId>
                    <version>3.2.1</version>
                    <configuration>
                        <skip>${check.skip-checkstyle}</skip>
                        <failOnViolation>true</failOnViolation>
                        <configLocation>${parentDir}/src/main/resources/checkstyle_rules.xml</configLocation>
                        <excludes>*.jpg,*.jpeg,*.gif,*.png,*.db,*.csv</excludes>
                        <consoleOutput>true</consoleOutput>
                        <includeTestSourceDirectory>true</includeTestSourceDirectory>
                        <logViolationsToConsole>true</logViolationsToConsole>
                        <violationSeverity>warning</violationSeverity>
                    </configuration>
                    <dependencies>
                        <dependency>
                            <groupId>com.puppycrawl.tools</groupId>
                            <artifactId>checkstyle</artifactId>
<<<<<<< HEAD
                            <version>${checkstyle.version}</version>
=======
                            <version>10.12.2</version>
>>>>>>> 2fd46153
                        </dependency>
                    </dependencies>
                </plugin>

                <plugin>
                    <groupId>org.apache.maven.plugins</groupId>
                    <artifactId>maven-deploy-plugin</artifactId>
                    <version>3.1.1</version>
                </plugin>

                <plugin>
                     <groupId>org.apache.maven.plugins</groupId>
                     <artifactId>maven-site-plugin</artifactId>
                     <version>3.12.0</version>
                </plugin>
                <plugin>
                     <groupId>org.apache.maven.plugins</groupId>
                     <artifactId>maven-project-info-reports-plugin</artifactId>
                     <version>3.4.2</version>
                </plugin>
                <plugin>
                     <groupId>org.apache.maven.plugins</groupId>
                     <artifactId>maven-clean-plugin</artifactId>
                     <version>3.2.0</version>
                </plugin>
                <plugin>
                     <groupId>org.apache.maven.plugins</groupId>
                     <artifactId>maven-resources-plugin</artifactId>
                     <version>3.3.0</version>
                </plugin>
                <plugin>
                     <groupId>org.apache.maven.plugins</groupId>
                     <artifactId>maven-install-plugin</artifactId>
                     <version>3.1.0</version>
                </plugin>
            </plugins>
            
        </pluginManagement>

    </build>

    <reporting>
        <plugins>
            <plugin>
                <groupId>org.apache.maven.plugins</groupId>
                <artifactId>maven-javadoc-plugin</artifactId>
                <reportSets>
                    <reportSet>
                        <id>non-aggregate</id>
                        <reports>
                            <report>javadoc</report>
                        </reports>
                    </reportSet>
                    <reportSet>
                        <id>aggregate</id>
                        <reports>
                            <report>aggregate</report>
                        </reports>
                    </reportSet>
                </reportSets>
            </plugin>            
            <plugin>
                <groupId>org.apache.maven.plugins</groupId>
                <artifactId>maven-pmd-plugin</artifactId>
            </plugin>
        </plugins>    
    </reporting>


    <distributionManagement>
        <snapshotRepository>
            <id>ossrh</id>
            <url>https://oss.sonatype.org/content/repositories/snapshots</url>
        </snapshotRepository>
        <repository>
            <id>ossrh</id>
            <url>https://oss.sonatype.org/service/local/staging/deploy/maven2/</url>
        </repository>
	    <site>
	      <id>local</id>
	      <url>file://${java.io.tmpdir}/site-prepared</url>
	    </site>
    </distributionManagement>

    <dependencyManagement>
        <dependencies>
            <dependency>
                <groupId>org.slf4j</groupId>
                <artifactId>slf4j-api</artifactId>
                <version>${slf4j.version}</version>
            </dependency>

            <dependency>
                <groupId>ch.qos.logback</groupId>
                <artifactId>logback-classic</artifactId>
                <version>${logback.version}</version>
            </dependency>

            <dependency>
                <groupId>ch.qos.logback</groupId>
                <artifactId>logback-core</artifactId>
                <version>${logback.version}</version>
            </dependency>

            <!-- JUnit testing framework. -->
            <dependency>
                <groupId>org.junit.jupiter</groupId>
                <artifactId>junit-jupiter-api</artifactId>
                <version>5.${junit5.minor.version}</version>
            </dependency>

            <dependency>
                <groupId>org.junit.jupiter</groupId>
                <artifactId>junit-jupiter-params</artifactId>
                <version>5.${junit5.minor.version}</version>
            </dependency>

            <!-- needed for IDE support -->
            <dependency>
                <groupId>org.junit.jupiter</groupId>
                <artifactId>junit-jupiter-engine</artifactId>
                <version>5.${junit5.minor.version}</version>
            </dependency>

            <dependency>
                <groupId>org.junit.platform</groupId>
                <artifactId>junit-platform-launcher</artifactId>
                <version>1.${junit5.minor.version}</version>
            </dependency>
            
            <!-- Base dependencies for submodules -->
            
            <dependency>
                <groupId>com.github.jnr</groupId>
                <artifactId>jnr-unixsocket</artifactId>
                <version>${jnr-unixsocket.version}</version>
            </dependency>

            <dependency>
                <groupId>com.kohlschutter.junixsocket</groupId>
                <artifactId>junixsocket-core</artifactId>
                <version>${junixsocket.version}</version>
                <type>pom</type>
            </dependency>

        </dependencies>
    </dependencyManagement>

    <dependencies>
        <dependency>
            <groupId>org.slf4j</groupId>
            <artifactId>slf4j-api</artifactId>
        </dependency>

        <!-- JUnit testing framework. -->
        <dependency>
            <groupId>org.junit.jupiter</groupId>
            <artifactId>junit-jupiter-api</artifactId>
            <scope>test</scope>
        </dependency>

        <dependency>
            <groupId>org.junit.jupiter</groupId>
            <artifactId>junit-jupiter-params</artifactId>
            <scope>test</scope>
        </dependency>

        <!-- needed for IDE support -->
        <dependency>
            <groupId>org.junit.jupiter</groupId>
            <artifactId>junit-jupiter-engine</artifactId>
            <scope>test</scope>
        </dependency>

        <dependency>
            <groupId>org.junit.platform</groupId>
            <artifactId>junit-platform-launcher</artifactId>
            <scope>test</scope>
        </dependency>

    </dependencies>

    <scm>
        <connection>scm:git:https://github.com/hypfvieh/dbus-java.git</connection>
        <developerConnection>scm:git:https://github.com/hypfvieh/dbus-java.git</developerConnection>
        <url>https://github.com/hypfvieh/dbus-java.git</url>
        <tag>HEAD</tag>
    </scm>

    <licenses>
        <license>
	       <name>MIT License</name>
	       <url>https://github.com/hypfvieh/dbus-java/blob/master/LICENSE</url>
	   </license>
    </licenses>

    <developers>
        <developer>
            <id>hypfvieh</id>
            <name>David M.</name>
            <email>hypfvieh@googlemail.com</email>
        </developer>
    </developers>

    <contributors>
        <contributor>
            <name>Matthew Johnson</name>
            <email>src@matthew.ath.cx</email>
        </contributor>
    
        <contributor>
            <name>thjomnx</name>
            <url>https://github.com/thjomnx</url>
        </contributor>
        <contributor>
            <name>RafalSumislawski</name>
            <url>https://github.com/RafalSumislawski</url>
        </contributor>
        <contributor>
            <name>lbeuster</name>
            <url>https://github.com/lbeuster</url>
        </contributor>
        <contributor>
            <name>littlefreaky</name>
            <url>https://github.com/littlefreaky</url>
        </contributor>
        <contributor>
            <name>sshort</name>
            <url>https://github.com/sshort</url>
        </contributor>
        <contributor>
            <name>michivi</name>
            <url>https://github.com/michivi</url>
        </contributor>
        <contributor>
            <name>rm5248</name>
            <url>https://github.com/rm5248</url>
        </contributor>
        <contributor>
            <name>chris-melman</name>
            <url>https://github.com/chris-melman</url>
        </contributor>
        <contributor>
            <name>mk868</name>
            <url>https://github.com/mk868</url>
        </contributor>
        <contributor>
            <name>Prototik</name>
            <url>https://github.com/Prototik</url>
        </contributor>

    </contributors>

    <profiles>
        <profile>
            <id>release</id>
            <properties>
                <gpg.executable>gpg2</gpg.executable>
            </properties>
            <activation>
                <property>
                    <name>performRelease</name>
                    <value>true</value>
                </property>
            </activation>
            <build>
                <plugins>
                    <plugin>
                        <groupId>org.apache.maven.plugins</groupId>
                        <artifactId>maven-gpg-plugin</artifactId>
                        <version>3.0.1</version>
                        <executions>
                            <execution>
                                <id>sign-artifacts</id>
                                <phase>verify</phase>
                                <goals>
                                    <goal>sign</goal>
                                </goals>
                            </execution>
                        </executions>
                    </plugin>
                </plugins>
            </build>
        </profile>
        <profile>
            <id>build-native-transport</id>
            <activation>
                <jdk>[16,)</jdk>
            </activation>
            <modules>
                <module>dbus-java-transport-native-unixsocket</module>
            </modules>            
        </profile>
        <profile>
            <id>fast</id>
            <!-- Profile to skip time-consuming steps but not tests. -->
            <activation>
                <activeByDefault>false</activeByDefault>
            </activation>
            <properties>
                <!-- skip _compiling_ the tests -->
                <maven.test.skip>true</maven.test.skip>
                <!-- skip the tests -->
                <skipTests>true</skipTests>

                <!-- skip Javadoc generation -->
                <maven.javadoc.skip>true</maven.javadoc.skip>
                <check.skip-javadoc>true</check.skip-javadoc>

                <!-- skip time-consuming static code analysis -->
                <check.skip-checkstyle>true</check.skip-checkstyle>
                <check.skip-pmd>true</check.skip-pmd>
            </properties>
        </profile>
        
    </profiles>
</project><|MERGE_RESOLUTION|>--- conflicted
+++ resolved
@@ -25,20 +25,12 @@
         <check.skip-checkstyle>false</check.skip-checkstyle>
         <check.skip-pmd>false</check.skip-pmd>
         
-<<<<<<< HEAD
-        <junit5.minor.version>9.2</junit5.minor.version>
-        <pmd.version>6.55.0</pmd.version>
-        <checkstyle.version>10.9.3</checkstyle.version>
-        <logback.version>1.4.6</logback.version>
-        <slf4j.version>2.0.7</slf4j.version>
-        <jnr-unixsocket.version>0.38.19</jnr-unixsocket.version>
-=======
         <junit5.minor.version>10.0</junit5.minor.version>
         <pmd.version>6.55.0</pmd.version>
+        <checkstyle.version>10.12.2</checkstyle.version>
         <logback.version>1.4.9</logback.version>
         <slf4j.version>2.0.7</slf4j.version>
         <jnr-unixsocket.version>0.38.20</jnr-unixsocket.version>
->>>>>>> 2fd46153
         <junixsocket.version>2.7.0</junixsocket.version>
 
         <parentDir>${project.basedir}</parentDir>
@@ -289,11 +281,7 @@
                         <dependency>
                             <groupId>com.puppycrawl.tools</groupId>
                             <artifactId>checkstyle</artifactId>
-<<<<<<< HEAD
                             <version>${checkstyle.version}</version>
-=======
-                            <version>10.12.2</version>
->>>>>>> 2fd46153
                         </dependency>
                     </dependencies>
                 </plugin>
