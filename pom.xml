--- conflicted
+++ resolved
@@ -6,11 +6,7 @@
 
     <groupId>com.github.hypfvieh</groupId>
     <artifactId>dbus-java-parent</artifactId>
-<<<<<<< HEAD
     <version>3.3.2-SNAPSHOT</version>
-=======
-    <version>3.3.3-SNAPSHOT</version>
->>>>>>> 98122e2f
 
     <name>${project.artifactId}</name>
     <url>https://github.com/hypfvieh/${project.artifactId}</url>
@@ -18,10 +14,10 @@
     <description>DBus-Java library module parent</description>
 
     <properties>
-        <maven.compiler.source>11</maven.compiler.source>
-        <maven.compiler.target>11</maven.compiler.target>
+        <maven.compiler.source>1.8</maven.compiler.source>
+        <maven.compiler.target>1.8</maven.compiler.target>
         <project.build.sourceEncoding>UTF-8</project.build.sourceEncoding>
-        <junit5.version>5.7.0</junit5.version>
+        <junit5.version>5.9.0</junit5.version>
     </properties>
 
     <modules>
@@ -250,19 +246,19 @@
             <dependency>
                 <groupId>org.slf4j</groupId>
                 <artifactId>slf4j-api</artifactId>
-                <version>1.7.30</version>
+                <version>1.7.36</version>
             </dependency>
 
             <dependency>
                 <groupId>ch.qos.logback</groupId>
                 <artifactId>logback-classic</artifactId>
-                <version>1.2.3</version>
+                <version>1.2.11</version>
             </dependency>
 
             <dependency>
                 <groupId>ch.qos.logback</groupId>
                 <artifactId>logback-core</artifactId>
-                <version>1.2.3</version>
+                <version>1.2.11</version>
             </dependency>
 
             <!-- JUnit testing framework. -->
@@ -288,7 +284,7 @@
             <dependency>
                 <groupId>org.junit.platform</groupId>
                 <artifactId>junit-platform-launcher</artifactId>
-                <version>1.7.0</version>
+                <version>1.9.0</version>
             </dependency>
             
             <!-- Base dependencies for submodules -->
@@ -296,7 +292,7 @@
             <dependency>
                 <groupId>com.github.jnr</groupId>
                 <artifactId>jnr-unixsocket</artifactId>
-                <version>0.38.6</version>
+                <version>0.38.17</version>
             </dependency>
 
         </dependencies>        
